--- conflicted
+++ resolved
@@ -1,62 +1,41 @@
 use instruction_input::InstructionInputSumcheck;
 use std::sync::Arc;
+use tracing::{span, Level};
 
 use crate::field::JoltField;
 use crate::poly::commitment::commitment_scheme::CommitmentScheme;
-use crate::poly::opening_proof::SumcheckId;
-use crate::subprotocols::sumcheck::{prove_uniskip_round, UniSkipFirstRoundInstance};
-use crate::subprotocols::univariate_skip::UniSkipState;
+use crate::poly::eq_poly::EqPolynomial;
+use crate::poly::opening_proof::{OpeningPoint, SumcheckId};
+use crate::poly::spartan_interleaved_poly::NUM_SVO_ROUNDS;
 #[cfg(feature = "allocative")]
 use crate::utils::profiling::print_data_structure_heap_usage;
 use crate::zkvm::dag::stage::SumcheckStages;
 use crate::zkvm::dag::state_manager::{ProofData, ProofKeys, StateManager};
+use crate::zkvm::r1cs::inputs::{compute_claimed_witness_evals, ALL_R1CS_INPUTS};
 use crate::zkvm::r1cs::key::UniformSpartanKey;
 use crate::zkvm::spartan::inner::InnerSumcheck;
-<<<<<<< HEAD
-use crate::zkvm::spartan::outer::{OuterRemainingSumcheck, OuterUniSkipInstance};
-use crate::zkvm::spartan::pc::PCSumcheck;
-use crate::zkvm::spartan::product::{
-    ProductFactorsOrderCheck, ProductVirtualRemainder, ProductVirtualUniSkipInstance,
-    PRODUCT_VIRTUAL_FIRST_ROUND_POLY_NUM_COEFFS, PRODUCT_VIRTUAL_UNIVARIATE_SKIP_DOMAIN_SIZE,
-};
-=======
 use crate::zkvm::spartan::product::ProductVirtualizationSumcheck;
 use crate::zkvm::spartan::shift::ShiftSumcheck;
->>>>>>> 146fdc6e
 use crate::zkvm::witness::VirtualPolynomial;
 
 use crate::transcripts::Transcript;
 
-use crate::subprotocols::sumcheck::SumcheckInstance;
-use crate::zkvm::r1cs::constraints::{FIRST_ROUND_POLY_NUM_COEFFS, UNIVARIATE_SKIP_DOMAIN_SIZE};
+use crate::subprotocols::sumcheck::{SumcheckInstance, SumcheckInstanceProof};
 
 pub mod inner;
 pub mod instruction_input;
-<<<<<<< HEAD
-pub mod outer;
-pub mod pc;
-=======
->>>>>>> 146fdc6e
 pub mod product;
 pub mod shift;
 
 pub struct SpartanDag<F: JoltField> {
     /// Cached key to avoid recomputation across stages
     key: Arc<UniformSpartanKey<F>>,
-    /// Handoff state from univariate skip first round (shared by prover and verifier)
-    /// Consists of the `tau` vector for Lagrange / eq evals, the claim from univariate skip round,
-    /// and the challenge r0 from the univariate skip round
-    /// This is first used in stage 1 and then reused in stage 2
-    uni_skip_state: Option<UniSkipState<F>>,
 }
 
 impl<F: JoltField> SpartanDag<F> {
-    pub fn new(padded_trace_length: usize) -> Self {
+    pub fn new<ProofTranscript: Transcript>(padded_trace_length: usize) -> Self {
         let key = Arc::new(UniformSpartanKey::new(padded_trace_length));
-        Self {
-            key,
-            uni_skip_state: None,
-        }
+        Self { key }
     }
 }
 
@@ -66,54 +45,21 @@
     ProofTranscript: Transcript,
     PCS: CommitmentScheme<Field = F>,
 {
-    // Stage 1: Outer sumcheck with first round as univariate skip, and remaining rounds as a
-    // batched sumcheck instance (currently only the remaining outer sumcheck rounds, but could be
-    // extended to include other sumchecks)
-
-    fn stage1_prover_uni_skip(
+    fn stage1_prove(
         &mut self,
         state_manager: &mut StateManager<'_, F, ProofTranscript, PCS>,
     ) -> Result<(), anyhow::Error> {
-        // Stage 1a: Uni-skip first round only
-        let key = self.key.clone();
-        let num_rounds_x: usize = key.num_rows_bits();
-
-        // Capture transcript and accumulator handles up-front to avoid borrowing state_manager later
-        let transcript = state_manager.get_transcript();
-
-        let tau: Vec<F::Challenge> = transcript
-            .borrow_mut()
-            .challenge_vector_optimized::<F>(num_rounds_x);
-
-        // Uni-skip first round using canonical instance + helper
-        let mut uniskip_instance = OuterUniSkipInstance::<F>::new_prover(state_manager, &tau);
-
-        let (first_round_proof, r0, claim_after_first) = prove_uniskip_round::<F, ProofTranscript, _>(
-            &mut uniskip_instance,
-            &mut *transcript.borrow_mut(),
-        );
-
-        // Store first round
-        state_manager.proofs.borrow_mut().insert(
-            ProofKeys::Stage1UniSkipFirstRound,
-            ProofData::UniSkipFirstRoundProof(first_round_proof),
-        );
-
-        // Cache remainder construction state for instances method
-        self.uni_skip_state = Some(UniSkipState {
-            claim_after_first,
-            r0,
-            tau,
-        });
-
-        Ok(())
-    }
-
-    fn stage1_verifier_uni_skip(
-        &mut self,
-        state_manager: &mut StateManager<'_, F, ProofTranscript, PCS>,
-    ) -> Result<(), anyhow::Error> {
-        let key = self.key.clone();
+        /* Sumcheck 1: Outer sumcheck
+           Proves: \sum_x eq(tau, x) * (Az(x) * Bz(x) - Cz(x)) = 0
+
+           The matrices A, B, C have a block-diagonal structure with repeated blocks
+           A_small, B_small, C_small corresponding to the uniform constraints.
+        */
+        let (preprocessing, trace, _program_io, _final_memory_state) =
+            state_manager.get_prover_data();
+
+        let key = self.key.clone();
+
         let num_rounds_x = key.num_rows_bits();
 
         let tau: Vec<F::Challenge> = state_manager
@@ -121,235 +67,250 @@
             .borrow_mut()
             .challenge_vector_optimized::<F>(num_rounds_x);
 
-        // Load first round
-        let first_round = {
-            let proofs = state_manager.proofs.borrow();
-            match proofs
-                .get(&ProofKeys::Stage1UniSkipFirstRound)
-                .expect("missing Stage1UniSkipFirstRound")
-            {
-                ProofData::UniSkipFirstRoundProof(fr) => fr.clone(),
-                _ => panic!("unexpected proof type for Stage1UniSkipFirstRound"),
+        let transcript = &mut *state_manager.transcript.borrow_mut();
+        let (outer_sumcheck_proof, outer_sumcheck_r, outer_sumcheck_claims) =
+            SumcheckInstanceProof::<F, ProofTranscript>::prove_spartan_small_value::<NUM_SVO_ROUNDS>(
+                &preprocessing.shared,
+                trace,
+                num_rounds_x,
+                &tau,
+                transcript,
+            );
+
+        let outer_sumcheck_r: Vec<F::Challenge> = outer_sumcheck_r.into_iter().rev().collect();
+
+        ProofTranscript::append_scalars(transcript, &outer_sumcheck_claims);
+
+        // Store Az, Bz, Cz claims with the outer sumcheck point
+        let accumulator = state_manager.get_prover_accumulator();
+        accumulator.borrow_mut().append_virtual(
+            transcript,
+            VirtualPolynomial::SpartanAz,
+            SumcheckId::SpartanOuter,
+            OpeningPoint::new(outer_sumcheck_r.clone()),
+            outer_sumcheck_claims[0],
+        );
+        accumulator.borrow_mut().append_virtual(
+            transcript,
+            VirtualPolynomial::SpartanBz,
+            SumcheckId::SpartanOuter,
+            OpeningPoint::new(outer_sumcheck_r.clone()),
+            outer_sumcheck_claims[1],
+        );
+        accumulator.borrow_mut().append_virtual(
+            transcript,
+            VirtualPolynomial::SpartanCz,
+            SumcheckId::SpartanOuter,
+            OpeningPoint::new(outer_sumcheck_r.clone()),
+            outer_sumcheck_claims[2],
+        );
+
+        // Append the outer sumcheck proof to the state manager
+        state_manager.proofs.borrow_mut().insert(
+            ProofKeys::Stage1Sumcheck,
+            ProofData::SumcheckProof(outer_sumcheck_proof),
+        );
+
+        let num_cycles = key.num_steps;
+        let num_cycles_bits = num_cycles.ilog2() as usize;
+
+        let (r_cycle, _rx_var) = outer_sumcheck_r.split_at(num_cycles_bits);
+
+        // Compute claimed witness evals at r_cycle via streaming (fast)
+        let claimed_witness_evals = {
+            let _guard = span!(Level::INFO, "claimed_witness_evals_fast").entered();
+            compute_claimed_witness_evals::<F>(&preprocessing.shared, trace, r_cycle)
+        };
+
+        // Add virtual polynomial evaluations to the accumulator
+        // These are needed by the verifier for future sumchecks and are not part of the PCS opening proof
+        for (input, eval) in ALL_R1CS_INPUTS.iter().zip(claimed_witness_evals.iter()) {
+            accumulator.borrow_mut().append_virtual(
+                transcript,
+                input.into(),
+                SumcheckId::SpartanOuter,
+                OpeningPoint::new(r_cycle.to_vec()),
+                *eval,
+            );
+        }
+
+        Ok(())
+    }
+
+    fn stage1_verify(
+        &mut self,
+        state_manager: &mut StateManager<'_, F, ProofTranscript, PCS>,
+    ) -> Result<(), anyhow::Error> {
+        let key = self.key.clone();
+
+        let num_rounds_x = key.num_rows_bits();
+
+        let tau: Vec<F::Challenge> = state_manager
+            .transcript
+            .borrow_mut()
+            .challenge_vector_optimized::<F>(num_rounds_x);
+
+        // Get the outer sumcheck proof
+        let proofs = state_manager.proofs.borrow();
+        let proof_data = {
+            proofs
+                .get(&ProofKeys::Stage1Sumcheck)
+                .expect("Outer sumcheck proof not found")
+        };
+
+        let outer_sumcheck_proof = match proof_data {
+            ProofData::SumcheckProof(proof) => proof,
+            _ => panic!("Invalid proof data type"),
+        };
+
+        // Get the claims:
+        let accumulator = state_manager.get_verifier_accumulator();
+        let accumulator_ref = accumulator.borrow();
+        let (_, claim_Az) = accumulator_ref
+            .get_virtual_polynomial_opening(VirtualPolynomial::SpartanAz, SumcheckId::SpartanOuter);
+        let (_, claim_Bz) = accumulator_ref
+            .get_virtual_polynomial_opening(VirtualPolynomial::SpartanBz, SumcheckId::SpartanOuter);
+        let (_, claim_Cz) = accumulator_ref
+            .get_virtual_polynomial_opening(VirtualPolynomial::SpartanCz, SumcheckId::SpartanOuter);
+        drop(accumulator_ref);
+        let outer_sumcheck_claims = [claim_Az, claim_Bz, claim_Cz];
+
+        let transcript = &mut *state_manager.transcript.borrow_mut();
+
+        // Run the main sumcheck verifier:
+        let (claim_outer_final, outer_sumcheck_r_original) = {
+            match outer_sumcheck_proof.verify(F::zero(), num_rounds_x, 3, transcript) {
+                Ok(result) => result,
+                Err(_) => return Err(anyhow::anyhow!("Outer sumcheck verification failed")),
             }
         };
 
-        // Mirror single-sumcheck wiring: build the instance to fetch its input claim
-        let uniskip_instance = OuterUniSkipInstance::<F>::new_verifier(&tau);
-        let input_claim = <OuterUniSkipInstance<F> as UniSkipFirstRoundInstance<
-            F,
-            ProofTranscript,
-        >>::input_claim(&uniskip_instance);
-        let (r0, claim_after_first) = first_round
-            .verify::<UNIVARIATE_SKIP_DOMAIN_SIZE, FIRST_ROUND_POLY_NUM_COEFFS>(
-                FIRST_ROUND_POLY_NUM_COEFFS - 1,
-                input_claim,
-                &mut *state_manager.transcript.borrow_mut(),
-            )
-            .map_err(|_| anyhow::anyhow!("UniSkip first-round verification failed"))?;
-
-        // Cache info needed to build verifier-side remainder instance later
-        self.uni_skip_state = Some(UniSkipState {
-            claim_after_first,
-            r0,
-            tau,
+        // Outer sumcheck is bound from the top, reverse the challenge
+        // TODO(markosg04): Make use of Endianness here?
+        let outer_sumcheck_r_reversed: Vec<F::Challenge> =
+            outer_sumcheck_r_original.iter().rev().cloned().collect();
+        let opening_point = OpeningPoint::new(outer_sumcheck_r_reversed.clone());
+
+        ProofTranscript::append_scalars(transcript, &outer_sumcheck_claims[..]);
+
+        // Populate the opening points for Az, Bz, Cz claims now that we have outer_sumcheck_r
+        accumulator.borrow_mut().append_virtual(
+            transcript,
+            VirtualPolynomial::SpartanAz,
+            SumcheckId::SpartanOuter,
+            opening_point.clone(),
+        );
+        accumulator.borrow_mut().append_virtual(
+            transcript,
+            VirtualPolynomial::SpartanBz,
+            SumcheckId::SpartanOuter,
+            opening_point.clone(),
+        );
+        accumulator.borrow_mut().append_virtual(
+            transcript,
+            VirtualPolynomial::SpartanCz,
+            SumcheckId::SpartanOuter,
+            opening_point.clone(),
+        );
+
+        let tau_bound_rx = EqPolynomial::<F>::mle(&tau, &outer_sumcheck_r_reversed);
+        let claim_outer_final_expected = tau_bound_rx * (claim_Az * claim_Bz - claim_Cz);
+        if claim_outer_final != claim_outer_final_expected {
+            return Err(anyhow::anyhow!("Invalid outer sumcheck claim"));
+        }
+
+        // Add the commitments to verifier accumulator
+        let num_cycles = key.num_steps;
+        let num_cycles_bits = num_cycles.ilog2() as usize;
+
+        let (r_cycle, _rx_var) = outer_sumcheck_r_reversed.split_at(num_cycles_bits);
+
+        let accumulator = state_manager.get_verifier_accumulator();
+
+        ALL_R1CS_INPUTS.iter().for_each(|input| {
+            accumulator.borrow_mut().append_virtual(
+                transcript,
+                input.into(),
+                SumcheckId::SpartanOuter,
+                OpeningPoint::new(r_cycle.to_vec()),
+            );
         });
 
         Ok(())
     }
 
-    fn stage1_prover_instances(
+    fn stage2_prover_instances(
         &mut self,
         state_manager: &mut StateManager<'_, F, ProofTranscript, PCS>,
     ) -> Vec<Box<dyn SumcheckInstance<F, ProofTranscript>>> {
-        // Stage 1 remainder: outer-remaining + extras.
-        let mut instances: Vec<Box<dyn SumcheckInstance<F, ProofTranscript>>> = Vec::new();
-        if let Some(st) = self.uni_skip_state.take() {
-            let outer_remaining =
-                OuterRemainingSumcheck::new_prover(state_manager, self.key.num_cycle_vars(), &st);
-            instances.push(Box::new(outer_remaining));
+        /* Sumcheck 2: Inner sumcheck + ShouldJump/ShouldBranch/WritePCtoRD/WriteLookupOutputToRD product virtualization
+            - Inner sumcheck proves: claim_Az + r * claim_Bz + r^2 * claim_Cz =
+                    \sum_y (A_small(rx, y) + r * B_small(rx, y) + r^2 * C_small(rx, y)) * z(y)
+            - ShouldJump sumcheck proves: ShouldJump(r_cycle) = Jump_flag(r_cycle) × (1 - NextIsNoop(r_cycle))
+            - ShouldBranch sumcheck proves: ShouldBranch(r_cycle) = lookup_output(r_cycle) × Branch_flag(r_cycle)
+            - WritePCtoRD sumcheck proves: WritePCtoRD(r_cycle) = rd_addr(r_cycle) × Jump_flag(r_cycle)
+            - WriteLookupOutputToRD sumcheck proves: WriteLookupOutputToRD(r_cycle) = rd_addr(r_cycle) × WriteLookupOutputToRD_flag(r_cycle)
+        */
+        let key = self.key.clone();
+        let inner_sumcheck = InnerSumcheck::new_prover(state_manager, key);
+
+        let should_jump_sumcheck = ProductVirtualizationSumcheck::new_prover(
+            product::VirtualProductType::ShouldJump,
+            state_manager,
+        );
+
+        let should_branch_sumcheck = ProductVirtualizationSumcheck::new_prover(
+            product::VirtualProductType::ShouldBranch,
+            state_manager,
+        );
+
+        let write_pc_to_rd_sumcheck = ProductVirtualizationSumcheck::new_prover(
+            product::VirtualProductType::WritePCtoRD,
+            state_manager,
+        );
+
+        let write_lookup_output_to_rd_sumcheck = ProductVirtualizationSumcheck::new_prover(
+            product::VirtualProductType::WriteLookupOutputToRD,
+            state_manager,
+        );
+
+        let product_sumcheck = ProductVirtualizationSumcheck::new_prover(
+            product::VirtualProductType::Instruction,
+            state_manager,
+        );
+
+        #[cfg(feature = "allocative")]
+        {
+            print_data_structure_heap_usage("Spartan InnerSumcheck", &inner_sumcheck);
+            print_data_structure_heap_usage(
+                "Spartan ShouldJump ProductVirtualizationSumcheck",
+                &should_jump_sumcheck,
+            );
+            print_data_structure_heap_usage(
+                "Spartan ShouldBranch ProductVirtualizationSumcheck",
+                &should_branch_sumcheck,
+            );
+            print_data_structure_heap_usage(
+                "Spartan WritePCtoRD ProductVirtualizationSumcheck",
+                &write_pc_to_rd_sumcheck,
+            );
+            print_data_structure_heap_usage(
+                "Spartan WriteLookupOutputToRD ProductVirtualizationSumcheck",
+                &write_lookup_output_to_rd_sumcheck,
+            );
+            print_data_structure_heap_usage(
+                "Spartan ProductVirtualizationSumcheck",
+                &product_sumcheck,
+            );
         }
-        // TODO: append extras when available
-        instances
-    }
-
-    fn stage1_verifier_instances(
-        &mut self,
-        _state_manager: &mut StateManager<'_, F, ProofTranscript, PCS>,
-    ) -> Vec<Box<dyn SumcheckInstance<F, ProofTranscript>>> {
-        // Stage 1 remainder: outer-remaining + extras (verifier side).
-        let mut instances: Vec<Box<dyn SumcheckInstance<F, ProofTranscript>>> = Vec::new();
-        if let Some(st) = self.uni_skip_state.take() {
-            let num_cycles_bits = self.key.num_steps.ilog2() as usize;
-            let outer_remaining = OuterRemainingSumcheck::new_verifier(num_cycles_bits, st);
-            instances.push(Box::new(outer_remaining));
-        }
-        // TODO: append extras when available
-        instances
-    }
-
-    /* Sumcheck 2: Inner sumcheck + Product Virtualization
-        This stage proves two things in parallel:
-        1) Inner sumcheck: claim_Az + r * claim_Bz = sum_y (A_small(rx, y) + r * B_small(rx, y)) * z(y)
-        2) Product virtualization (single protocol):
-           - Univariate-skip first round over a size-5 domain Y to compress five product constraints
-           - A remainder sumcheck over cycle variables that binds one Left/Right pair defined by
-             Lagrange weights at r0
-
-        Notation (for product virtualization):
-        • Variables: r = (r0, r_tail), where r0 is the uni-skip challenge and r_tail are cycle bits;
-          τ = (τ_low, τ_high) with τ_low the cycle eq point and τ_high the uni-skip binding point.
-        • Lagrange weights: w_i = L_i(r0), i ∈ {0..4}, on the size-5 base domain.
-        • Five product terms P_i(x) over cycle assignment x:
-          P0(x) = LeftInstructionInput(x) * RightInstructionInput(x)
-          P1(x) = RdWa(x) * OpFlags_WriteLookupOutputToRD(x)
-          P2(x) = RdWa(x) * OpFlags_Jump(x)
-          P3(x) = LookupOutput(x) * InstructionFlags_Branch(x)
-          P4(x) = OpFlags_Jump(x) * (1 - NextIsNoop(x))
-        • Weighted Left/Right:
-          Left(x)  = Σ_i w_i · Left_i(x)
-          Right(x) = Σ_i w_i · Right_i^eff(x)  (with Right_4^eff(x) = 1 - NextIsNoop(x))
-
-        Prover sends:
-        - Uni-skip first round s1(Y) = L(τ_high, Y) · t1(Y)
-        - Remainder rounds binding r_tail with a degree-3 sumcheck whose endpoints depend on
-          Left/Right as defined above.
-
-        Verifier checks:
-        - L(τ_high, r0) · Eq(τ_low, r_tail^rev) · Left(r_cycle) · Right(r_cycle), where r_cycle = r_tail.
-    */
-
-    fn stage2_prover_uni_skip(
-        &mut self,
-        state_manager: &mut StateManager<'_, F, ProofTranscript, PCS>,
-    ) -> Result<(), anyhow::Error> {
-        // Univariate-skip first round for product virtualization (Stage 2a)
-        let num_cycle_vars: usize = self.key.num_cycle_vars();
-        let transcript = state_manager.get_transcript();
-
-        // Reuse r_cycle from Stage 1 (Spartan outer) for τ_low, and sample a single τ_high
-        let r_cycle: Vec<F::Challenge> = {
-            let acc = state_manager.get_prover_accumulator();
-            let (outer_opening, _eval) = acc.borrow().get_virtual_polynomial_opening(
-                VirtualPolynomial::Product,
-                SumcheckId::SpartanOuter,
-            );
-            // Outer stored only r_cycle for these witness openings
-            outer_opening.r
-        };
-        debug_assert_eq!(r_cycle.len(), num_cycle_vars);
-        let tau_high: F::Challenge = transcript.borrow_mut().challenge_scalar_optimized::<F>();
-        let mut tau: Vec<F::Challenge> = r_cycle;
-        tau.push(tau_high);
-
-        let mut uniskip_instance =
-            ProductVirtualUniSkipInstance::<F>::new_prover(state_manager, &tau);
-        let (first_round_proof, r0, claim_after_first) =
-            prove_uniskip_round::<F, ProofTranscript, ProductVirtualUniSkipInstance<F>>(
-                &mut uniskip_instance,
-                &mut *transcript.borrow_mut(),
-            );
-
-        state_manager.proofs.borrow_mut().insert(
-            ProofKeys::Stage2UniSkipFirstRound,
-            ProofData::UniSkipFirstRoundProof(first_round_proof),
-        );
-
-        self.uni_skip_state = Some(UniSkipState {
-            claim_after_first,
-            r0,
-            tau,
-        });
-        Ok(())
-    }
-
-    /* Sumcheck 2: Inner sumcheck + Product Virtualization
-       Verification perspective.
-       1) Inner sumcheck: verify claim_Az + r * claim_Bz = (A_small(rx, ry) + r * B_small(rx, ry)) * z(ry)
-
-       2) Product virtualization: define the five product terms and weights as above,
-          with w_i = L_i(r0). Let
-            Left(r_cycle)  = Σ_i w_i · Left_i(r_cycle)
-            Right(r_cycle) = Σ_i w_i · Right_i^eff(r_cycle)  (Right_4^eff = 1 - NextIsNoop)
-          Then verify that the uni-skip + remainder messages imply the final claim
-            L(τ_high, r0) · Eq(τ_low, r_tail^rev) · Left(r_cycle) · Right(r_cycle).
-    */
-
-    fn stage2_verifier_uni_skip(
-        &mut self,
-        state_manager: &mut StateManager<'_, F, ProofTranscript, PCS>,
-    ) -> Result<(), anyhow::Error> {
-        let num_cycle_vars: usize = self.key.num_cycle_vars();
-
-        // Reuse r_cycle from Stage 1 (Spartan outer) for τ_low, and sample a single τ_high
-        let r_cycle: Vec<F::Challenge> = {
-            let acc = state_manager.get_verifier_accumulator();
-            let (outer_opening, _eval) = acc.borrow().get_virtual_polynomial_opening(
-                VirtualPolynomial::Product,
-                SumcheckId::SpartanOuter,
-            );
-            outer_opening.r
-        };
-        debug_assert_eq!(r_cycle.len(), num_cycle_vars);
-        let tau_high: F::Challenge = state_manager
-            .transcript
-            .borrow_mut()
-            .challenge_scalar_optimized::<F>();
-        let mut tau: Vec<F::Challenge> = r_cycle;
-        tau.push(tau_high);
-
-        let first_round = {
-            let proofs = state_manager.proofs.borrow();
-            match proofs
-                .get(&ProofKeys::Stage2UniSkipFirstRound)
-                .expect("missing Stage2UniSkipFirstRound")
-            {
-                ProofData::UniSkipFirstRoundProof(fr) => fr.clone(),
-                _ => panic!("unexpected proof type for Stage2UniSkipFirstRound"),
-            }
-        };
-
-        // Mirror single-sumcheck wiring: build the ProductVirtual uni-skip instance to get input claim
-        let uniskip_instance =
-            ProductVirtualUniSkipInstance::<F>::new_verifier(state_manager, &tau);
-        let input_claim = <ProductVirtualUniSkipInstance<F> as UniSkipFirstRoundInstance<
-            F,
-            ProofTranscript,
-        >>::input_claim(&uniskip_instance);
-        let (r0, claim_after_first) = first_round
-            .verify::<PRODUCT_VIRTUAL_UNIVARIATE_SKIP_DOMAIN_SIZE, PRODUCT_VIRTUAL_FIRST_ROUND_POLY_NUM_COEFFS>(
-                PRODUCT_VIRTUAL_FIRST_ROUND_POLY_NUM_COEFFS - 1,
-                input_claim,
-                &mut *state_manager.transcript.borrow_mut(),
-            )
-            .map_err(|_| anyhow::anyhow!("ProductVirtual uni-skip first-round verification failed"))?;
-
-        self.uni_skip_state = Some(UniSkipState {
-            claim_after_first,
-            r0,
-            tau,
-        });
-        Ok(())
-    }
-
-    fn stage2_prover_instances(
-        &mut self,
-        state_manager: &mut StateManager<'_, F, ProofTranscript, PCS>,
-    ) -> Vec<Box<dyn SumcheckInstance<F, ProofTranscript>>> {
-        // Sumcheck 2: Inner sumcheck + Product Virtualization remainder
-        let key = self.key.clone();
-        let inner_sumcheck = InnerSumcheck::new_prover(state_manager, key);
-
-        let st = self
-            .uni_skip_state
-            .take()
-            .expect("stage2_prover_uni_skip must run before stage2_prover_instances");
-        let num_cycle_vars = self.key.num_cycle_vars();
-        let product_virtual_remainder =
-            ProductVirtualRemainder::new_prover(state_manager, num_cycle_vars, &st);
 
         vec![
             Box::new(inner_sumcheck),
-            Box::new(product_virtual_remainder),
+            Box::new(should_jump_sumcheck),
+            Box::new(should_branch_sumcheck),
+            Box::new(write_pc_to_rd_sumcheck),
+            Box::new(write_lookup_output_to_rd_sumcheck),
+            Box::new(product_sumcheck),
         ]
     }
 
@@ -357,19 +318,49 @@
         &mut self,
         state_manager: &mut StateManager<'_, F, ProofTranscript, PCS>,
     ) -> Vec<Box<dyn SumcheckInstance<F, ProofTranscript>>> {
-        // Sumcheck 2: Inner sumcheck + Product Virtualization remainder (verifier)
-        let num_cycle_vars = self.key.num_cycle_vars();
-        let inner_sumcheck = InnerSumcheck::<F>::new_verifier(state_manager, self.key.clone());
-
-        let st = self
-            .uni_skip_state
-            .take()
-            .expect("stage2_verifier_uni_skip must run before stage2_verifier_instances");
-        let product_virtual_remainder = ProductVirtualRemainder::new_verifier(num_cycle_vars, st);
+        /* Sumcheck 2: Inner sumcheck + ShouldJump/ShouldBranch/WritePCtoRD/WriteLookupOutputToRD product virtualization
+           - Inner sumcheck verifies: claim_Az + r * claim_Bz + r^2 * claim_Cz =
+                    (A_small(rx, ry) + r * B_small(rx, ry) + r^2 * C_small(rx, ry)) * z(ry)
+           - ShouldJump sumcheck verifies: ShouldJump(r_cycle) = Jump_flag(r_cycle) × (1 - NextIsNoop(r_cycle))
+           - ShouldBranch sumcheck verifies: ShouldBranch(r_cycle) = lookup_output(r_cycle) × Branch_flag(r_cycle)
+           - WritePCtoRD sumcheck verifies: WritePCtoRD(r_cycle) = rd_addr(r_cycle) × Jump_flag(r_cycle)
+           - WriteLookupOutputToRD sumcheck verifies: WriteLookupOutputToRD(r_cycle) = rd_addr(r_cycle) × WriteLookupOutputToRD_flag(r_cycle)
+        */
+        let key = self.key.clone();
+        let inner_sumcheck = InnerSumcheck::<F>::new_verifier(state_manager, key);
+
+        let should_jump_sumcheck = ProductVirtualizationSumcheck::new_verifier(
+            product::VirtualProductType::ShouldJump,
+            state_manager,
+        );
+
+        let should_branch_sumcheck = ProductVirtualizationSumcheck::new_verifier(
+            product::VirtualProductType::ShouldBranch,
+            state_manager,
+        );
+
+        let write_pc_to_rd_sumcheck = ProductVirtualizationSumcheck::new_verifier(
+            product::VirtualProductType::WritePCtoRD,
+            state_manager,
+        );
+
+        let write_lookup_output_to_rd_sumcheck = ProductVirtualizationSumcheck::new_verifier(
+            product::VirtualProductType::WriteLookupOutputToRD,
+            state_manager,
+        );
+
+        let product_sumcheck = ProductVirtualizationSumcheck::new_verifier(
+            product::VirtualProductType::Instruction,
+            state_manager,
+        );
 
         vec![
             Box::new(inner_sumcheck),
-            Box::new(product_virtual_remainder),
+            Box::new(should_jump_sumcheck),
+            Box::new(should_branch_sumcheck),
+            Box::new(write_pc_to_rd_sumcheck),
+            Box::new(write_lookup_output_to_rd_sumcheck),
+            Box::new(product_sumcheck),
         ]
     }
 
@@ -388,7 +379,6 @@
         let key = self.key.clone();
         let pc_sumcheck = ShiftSumcheck::<F>::new_prover(state_manager, key);
         let instruction_input_sumcheck = InstructionInputSumcheck::new_prover(state_manager);
-        let product_factors_order_check = ProductFactorsOrderCheck::new_prover(state_manager);
 
         #[cfg(feature = "allocative")]
         {
@@ -397,17 +387,9 @@
                 "InstructionInputSumcheck",
                 &instruction_input_sumcheck,
             );
-            print_data_structure_heap_usage(
-                "ProductFactorsOrderCheck",
-                &product_factors_order_check,
-            );
         }
 
-        vec![
-            Box::new(pc_sumcheck),
-            Box::new(instruction_input_sumcheck),
-            Box::new(product_factors_order_check),
-        ]
+        vec![Box::new(pc_sumcheck), Box::new(instruction_input_sumcheck)]
     }
 
     fn stage3_verifier_instances(
@@ -420,11 +402,6 @@
         let key = self.key.clone();
         let pc_sumcheck = ShiftSumcheck::<F>::new_verifier(state_manager, key);
         let instruction_input_sumcheck = InstructionInputSumcheck::new_verifier(state_manager);
-        let product_factors_order_check = ProductFactorsOrderCheck::new_verifier(state_manager);
-        vec![
-            Box::new(pc_sumcheck),
-            Box::new(instruction_input_sumcheck),
-            Box::new(product_factors_order_check),
-        ]
+        vec![Box::new(pc_sumcheck), Box::new(instruction_input_sumcheck)]
     }
 }