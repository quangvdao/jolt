--- conflicted
+++ resolved
@@ -8,11 +8,7 @@
 use crate::jolt::subtable::{truncate_overflow::TruncateOverflowSubtable, LassoSubtable};
 use crate::utils::instruction_utils::chunk_operand_usize;
 
-<<<<<<< HEAD
-#[derive(Copy, Clone, Default, Debug, Serialize, Deserialize)]
-=======
 #[derive(Copy, Clone, Default, Debug, Serialize, Deserialize, PartialEq)]
->>>>>>> 8f28f258
 pub struct SBInstruction<const WORD_SIZE: usize>(pub u64);
 
 impl<const WORD_SIZE: usize> JoltInstruction for SBInstruction<WORD_SIZE> {
@@ -57,11 +53,7 @@
     }
 
     fn lookup_entry(&self) -> u64 {
-<<<<<<< HEAD
-        // Lower 8 bits of the rs2 value
-=======
         // Lower 8 bits of the rs2 value, no sign extension
->>>>>>> 8f28f258
         // Same for both 32-bit and 64-bit word sizes
         self.0 & 0xff
     }
