--- conflicted
+++ resolved
@@ -414,49 +414,6 @@
 
     /// Compute the quadratic endpoints for remaining rounds.
     fn remaining_quadratic_evals(&self) -> (F, F) {
-<<<<<<< HEAD
-        let (sum0_unr, suminf_unr) = self.split_eq_poly.par_fold_out_in(
-            || (F::Unreduced::<9>::zero(), F::Unreduced::<9>::zero()),
-            |inner, g, _x_in, e_in| {
-                let l0 = self.left[2 * g];
-                let l1 = self.left[2 * g + 1];
-                let r0 = self.right[2 * g];
-                let r1 = self.right[2 * g + 1];
-                let p0 = l0 * r0;
-                let slope = (l1 - l0) * (r1 - r0);
-                inner.0 += e_in.mul_unreduced::<9>(p0);
-                inner.1 += e_in.mul_unreduced::<9>(slope);
-            },
-            |_x_out, e_out, inner| {
-                let inner0_red = F::from_montgomery_reduce::<9>(inner.0);
-                let inner_inf_red = F::from_montgomery_reduce::<9>(inner.1);
-                (
-                    e_out.mul_unreduced::<9>(inner0_red),
-                    e_out.mul_unreduced::<9>(inner_inf_red),
-                )
-            },
-            |a, b| (a.0 + b.0, a.1 + b.1),
-        );
-        (
-            F::from_montgomery_reduce::<9>(sum0_unr),
-            F::from_montgomery_reduce::<9>(suminf_unr),
-        )
-    }
-
-    /// Returns final per-virtual-polynomial evaluations needed for openings.
-    pub fn final_sumcheck_evals(&self) -> [F; 2] {
-        let l0 = if !self.left.is_empty() {
-            self.left[0]
-        } else {
-            F::zero()
-        };
-        let r0 = if !self.right.is_empty() {
-            self.right[0]
-        } else {
-            F::zero()
-        };
-        [l0, r0]
-=======
         let n = self.left.len();
         debug_assert_eq!(n, self.right.len());
         let [t0, tinf] = self.split_eq_poly.par_fold_out_in_unreduced::<9, 2>(&|g| {
@@ -469,7 +426,6 @@
             [p0, slope]
         });
         (t0, tinf)
->>>>>>> df30fe4e
     }
 }
 
