--- conflicted
+++ resolved
@@ -1,13 +1,6 @@
 use crate::{
     field::{BarrettReduce, FMAdd, JoltField},
-<<<<<<< HEAD
-    poly::{
-        eq_poly::EqPolynomial, ra_poly::RaPolynomial, split_eq_poly::GruenSplitEqPolynomial,
-        unipoly::UniPoly,
-    },
-=======
     poly::{ra_poly::RaPolynomial, split_eq_poly::GruenSplitEqPolynomial, unipoly::UniPoly},
->>>>>>> df30fe4e
     utils::accumulation::Acc5S,
 };
 use core::{mem::MaybeUninit, ptr};
@@ -107,7 +100,7 @@
 /// kernels via `par_fold_out_in_unreduced`.
 #[inline]
 fn compute_mles_product_sum_d16<F: JoltField>(
-    mles: &[RaPolynomial<u8, F>],
+    mles: &[RaPolynomial<u16, F>],
     claim: F,
     eq_poly: &GruenSplitEqPolynomial<F>,
 ) -> UniPoly<F> {
@@ -192,17 +185,6 @@
 pub fn eval_linear_prod_assign<F: JoltField>(pairs: &[(F, F)], evals: &mut [F]) {
     debug_assert_eq!(pairs.len(), evals.len());
     match pairs.len() {
-<<<<<<< HEAD
-        2 => eval_inter2_final_op(pairs.try_into().unwrap(), evals, assign),
-        3 => eval_inter3_final_op(pairs.try_into().unwrap(), evals, assign),
-        4 => eval_inter4_final_op(pairs.try_into().unwrap(), evals, assign),
-        5 => eval_inter5_final_op(pairs.try_into().unwrap(), evals, assign),
-        6 => eval_inter6_final_op(pairs.try_into().unwrap(), evals, assign),
-        8 => eval_inter8_final_op(pairs.try_into().unwrap(), evals, assign),
-        16 => eval_inter16_final_op(pairs.try_into().unwrap(), evals, assign),
-        32 => eval_inter32_final_op(pairs.try_into().unwrap(), evals, assign),
-        _ => product_eval_univariate_naive_assign(pairs, evals),
-=======
         2 => {
             debug_assert!(evals.len() >= 2);
             // SAFETY: `pairs` has length 2 in this branch, so it is valid to
@@ -236,7 +218,6 @@
             eval_prod_32_assign(p, evals)
         }
         _ => eval_linear_prod_naive_assign(pairs, evals),
->>>>>>> df30fe4e
     }
 }
 
@@ -316,47 +297,6 @@
     outputs[3] = a_inf * b_inf; // ∞
 }
 
-<<<<<<< HEAD
-fn eval_inter5_final_op<F: JoltField>(p: &[(F, F); 5], outputs: &mut [F], op: impl Fn(&mut F, F)) {
-    debug_assert!(outputs.len() >= 5);
-    // Left: first 4 polynomials → degree-4 base [1..4] and ∞
-    let (a1, a2, a3, a4, a_inf) = eval_inter4(unsafe { *(p[0..4].as_ptr() as *const [(F, F); 4]) });
-    // Right: single polynomial evaluated on [1..4] and ∞
-    let (b0, b1) = p[4];
-    let b_inf = b1 - b0;
-    let b2 = b1 + b_inf;
-    let b3 = b2 + b_inf;
-    let b4 = b3 + b_inf;
-    // Combine
-    op(&mut outputs[0], a1 * b1); // 1
-    op(&mut outputs[1], a2 * b2); // 2
-    op(&mut outputs[2], a3 * b3); // 3
-    op(&mut outputs[3], a4 * b4); // 4
-    op(&mut outputs[4], a_inf * b_inf); // ∞
-}
-
-fn eval_inter6_final_op<F: JoltField>(p: &[(F, F); 6], outputs: &mut [F], op: impl Fn(&mut F, F)) {
-    debug_assert!(outputs.len() >= 6);
-    // Left: first 4 polynomials → degree-4 base [1..4] and ∞, plus compute position 5 via ex4_2
-    let (a1, a2, a3, a4, a_inf) = eval_inter4(unsafe { *(p[0..4].as_ptr() as *const [(F, F); 4]) });
-    let a_inf6 = a_inf.mul_u64(6); // 4!/4 = 6 scaling used by ex4_2
-    let (a5, _a6) = ex4_2(&[a1, a2, a3, a4], &a_inf6);
-    // Right: last 2 polynomials → degree-2 base [1,2] and ∞; expand to 3,4,5 via ex2 sliding
-    let (b1, b2, b_inf) = eval_inter2(p[4], p[5]);
-    let b3 = ex2(&[b1, b2], &b_inf);
-    let b4 = ex2(&[b2, b3], &b_inf);
-    let b5 = ex2(&[b3, b4], &b_inf);
-    // Combine
-    op(&mut outputs[0], a1 * b1); // 1
-    op(&mut outputs[1], a2 * b2); // 2
-    op(&mut outputs[2], a3 * b3); // 3
-    op(&mut outputs[3], a4 * b4); // 4
-    op(&mut outputs[4], a5 * b5); // 5
-    op(&mut outputs[5], a_inf * b_inf); // ∞
-}
-
-fn eval_inter8<F: JoltField>(p: [(F, F); 8]) -> [F; 9] {
-=======
 /// Evaluate the product of 8 linear polynomials on the internal interpolation
 /// grid used by the higher-degree kernels.
 ///
@@ -373,7 +313,6 @@
 ///   length 4 and are properly aligned.
 /// - The two halves are non-overlapping.
 fn eval_linear_prod_8_internal<F: JoltField>(p: [(F, F); 8]) -> [F; 9] {
->>>>>>> df30fe4e
     #[inline]
     fn batch_helper<F: JoltField>(f0: F, f1: F, f2: F, f3: F, f_inf: F) -> (F, F, F, F) {
         let f_inf6 = f_inf.mul_u64(6);
@@ -448,39 +387,6 @@
     outputs[7] = a_inf * b_inf;
 }
 
-<<<<<<< HEAD
-fn eval_inter16_final_op<F: JoltField>(
-    p: &[(F, F); 16],
-    outputs: &mut [F],
-    op: impl Fn(&mut F, F),
-) {
-    debug_assert!(outputs.len() >= 16);
-    let a = eval_inter8(unsafe { *(p[0..8].as_ptr() as *const [(F, F); 8]) });
-    let b = eval_inter8(unsafe { *(p[8..16].as_ptr() as *const [(F, F); 8]) });
-    // Emit indices 1..8 directly
-    for i in 0..8 {
-        let v = a[i] * b[i];
-        op(&mut outputs[i], v);
-    }
-    // Slide both 8-wide windows using pointer windows over a scratch buffer (no per-iter shifts)
-    let a_inf40320 = a[8].mul_u64(40320);
-    let b_inf40320 = b[8].mul_u64(40320);
-    // Scratch buffers: seed first 8, prewrite slot 15 with inf for the final window
-    let mut aw_mu: MaybeUninit<[F; 16]> = MaybeUninit::uninit();
-    let mut bw_mu: MaybeUninit<[F; 16]> = MaybeUninit::uninit();
-    let aw_ptr = aw_mu.as_mut_ptr();
-    let bw_ptr = bw_mu.as_mut_ptr();
-    let aw_slice_ptr = unsafe { (*aw_ptr).as_mut_ptr() };
-    let bw_slice_ptr = unsafe { (*bw_ptr).as_mut_ptr() };
-    unsafe {
-        ptr::copy_nonoverlapping(a.as_ptr(), aw_slice_ptr, 8);
-        ptr::write(aw_slice_ptr.add(15), a[8]);
-        ptr::copy_nonoverlapping(b.as_ptr(), bw_slice_ptr, 8);
-        ptr::write(bw_slice_ptr.add(15), b[8]);
-    }
-    for i in 0..7 {
-        // Window over aw[i..i+8] and bw[i..i+8] without bounds checks
-=======
 /// Evaluate the product of 16 linear polynomials on `U_16 = [1, 2, ..., 15, ∞]`.
 ///
 /// This kernel first evaluates each half (8 polynomials) on an internal grid,
@@ -548,7 +454,6 @@
         // Each window represents 8 consecutive evaluations for the half-product,
         // and `ex8` extrapolates the next value from that window and the
         // pre-scaled ∞ value.
->>>>>>> df30fe4e
         let na = unsafe {
             let win_a_ptr = aw_slice_ptr.add(i) as *const [F; 8];
             ex8::<F>(&*win_a_ptr, a_inf40320)
@@ -557,11 +462,6 @@
             let win_b_ptr = bw_slice_ptr.add(i) as *const [F; 8];
             ex8::<F>(&*win_b_ptr, b_inf40320)
         };
-<<<<<<< HEAD
-        let v = na * nb;
-        op(&mut outputs[8 + i], v);
-        // Append newly computed elements for subsequent windows
-=======
 
         let v = na * nb;
         outputs[8 + i] = v;
@@ -569,23 +469,16 @@
         // Append newly computed elements for subsequent windows. This grows the
         // scratch buffer so that `aw[i+1..i+9]` / `bw[i+1..i+9]` are always
         // valid windows for the next iteration.
->>>>>>> df30fe4e
         unsafe {
             ptr::write(aw_slice_ptr.add(8 + i), na);
             ptr::write(bw_slice_ptr.add(8 + i), nb);
         }
     }
-<<<<<<< HEAD
-    // Write the inf slot at index 15
-    let v_inf = a[8] * b[8];
-    op(&mut outputs[15], v_inf);
-=======
 
     // The ∞ evaluation for the full product is just the product of the ∞
     // evaluations of each half.
     let v_inf = a[8] * b[8];
     outputs[15] = v_inf;
->>>>>>> df30fe4e
 }
 
 #[inline(always)]
@@ -643,10 +536,6 @@
 
 #[inline(always)]
 fn ex8<F: JoltField>(f: &[F; 8], f_inf40320: F) -> F {
-<<<<<<< HEAD
-    // P(9) from f[i]=P(i+1): 8(f[1]+f[7]) + 56(f[3]+f[5]) - 28(f[2]+f[6]) - 70 f[4] - f[0] + f_inf40320
-    // Use signed accumulator to reduce only once.
-=======
     // Extrapolate `P(9)` from `f[i] = P(i+1)` for a degree-8 polynomial.
     //
     // The coefficients correspond to the 9th-row binomial weights with
@@ -661,30 +550,21 @@
     //
     // where `f_inf40320 = 8! * a8` and `a8` is the leading coefficient.
     // We use a signed accumulator in Montgomery form to reduce only once.
->>>>>>> df30fe4e
     let mut acc: Acc5S<F> = Acc5S::zero();
     let t1 = f[1] + f[7];
     acc.fmadd(&t1, &8u64);
     let t2 = f[3] + f[5];
     acc.fmadd(&t2, &56u64);
-<<<<<<< HEAD
-    acc.fmadd(&f_inf40320, &1u64);
-=======
     // Coefficient +1: add the unreduced representation directly to the positive
     // accumulator instead of going through `mul_u64_unreduced(1)`.
     acc.pos += *f_inf40320.as_unreduced_ref();
->>>>>>> df30fe4e
 
     let t3 = f[2] + f[6];
     acc.fmadd(&t3, &(-28i64));
     acc.fmadd(&f[4], &(-70i64));
-<<<<<<< HEAD
-    acc.fmadd(&f[0], &(-1i64));
-=======
     // Coefficient -1: add the unreduced representation directly to the negative
     // accumulator instead of going through `mul_u64_unreduced(1)` with a sign.
     acc.neg += *f[0].as_unreduced_ref();
->>>>>>> df30fe4e
 
     acc.barrett_reduce()
 }
@@ -705,11 +585,8 @@
     // +11440: (f[7] + f[9])
     // Center and edges:
     // -12870 f[8], -1 f[0], + f_inf16_fact
-<<<<<<< HEAD
-=======
     //
     // We again use a signed accumulator to defer reduction.
->>>>>>> df30fe4e
     let mut acc: Acc5S<F> = Acc5S::zero();
     let s16 = f[1] + f[15];
     acc.fmadd(&s16, &16u64);
@@ -726,101 +603,6 @@
     let s11440 = f[7] + f[9];
     acc.fmadd(&s11440, &11440u64);
     acc.fmadd(&f[8], &(-12870i64));
-<<<<<<< HEAD
-    acc.fmadd(&f[0], &(-1i64));
-    acc.fmadd(&f_inf16_fact, &1u64);
-    acc.barrett_reduce()
-}
-
-fn eval_inter32_final_op<F: JoltField>(
-    p: &[(F, F); 32],
-    outputs: &mut [F],
-    op: impl Fn(&mut F, F),
-) {
-    #[inline]
-    fn eval_half_16_base<F: JoltField>(p: [(F, F); 16]) -> ([F; 16], F) {
-        // Compute two 8-sized halves
-        let a8 = eval_inter8(unsafe { *(p[0..8].as_ptr() as *const [(F, F); 8]) });
-        let b8 = eval_inter8(unsafe { *(p[8..16].as_ptr() as *const [(F, F); 8]) });
-        // Expand each 8 to 16 using ex8 sliding (compute 9..16)
-        #[inline]
-        fn expand8_to16<F: JoltField>(vals: &[F; 9]) -> ([F; 16], F) {
-            // Build f[1..16] without zero-initialization; return also inf
-            let mut f_mu: MaybeUninit<[F; 16]> = MaybeUninit::uninit();
-            let f_ptr = f_mu.as_mut_ptr();
-            let f_slice_ptr = unsafe { (*f_ptr).as_mut_ptr() };
-            // First 8 from vals
-            unsafe {
-                ptr::copy_nonoverlapping(vals.as_ptr(), f_slice_ptr, 8);
-            }
-            let f_inf = vals[8];
-            let f_inf40320 = f_inf.mul_u64(40320);
-            // Compute positions 9..16 (indices 8..15)
-            for i in 0..8 {
-                unsafe {
-                    let win_ptr = f_slice_ptr.add(i) as *const [F; 8];
-                    let win_ref: &[F; 8] = &*win_ptr;
-                    let val: F = ex8(win_ref, f_inf40320);
-                    ptr::write(f_slice_ptr.add(8 + i), val);
-                }
-            }
-            let f = unsafe { f_mu.assume_init() };
-            (f, f_inf)
-        }
-        let (a16_vals, a_inf) = expand8_to16::<F>(&a8);
-        let (b16_vals, b_inf) = expand8_to16::<F>(&b8);
-        // Pointwise product to get the 16-base for the half and its inf without zero-initialization
-        let mut base_mu: MaybeUninit<[F; 16]> = MaybeUninit::uninit();
-        let base_ptr = base_mu.as_mut_ptr();
-        let base_slice_ptr = unsafe { (*base_ptr).as_mut_ptr() };
-        for i in 0..16 {
-            unsafe {
-                ptr::write(base_slice_ptr.add(i), a16_vals[i] * b16_vals[i]);
-            }
-        }
-        let base = unsafe { base_mu.assume_init() };
-        (base, a_inf * b_inf)
-    }
-    #[inline]
-    fn expand16_to_u32<F: JoltField>(base16: &[F; 16], inf: F) -> [F; 32] {
-        // Build [1..31, inf] for a degree-16 product using ex16 sliding without zero-initialization
-        let mut f_mu: MaybeUninit<[F; 32]> = MaybeUninit::uninit();
-        let f_ptr = f_mu.as_mut_ptr();
-        let f_slice_ptr = unsafe { (*f_ptr).as_mut_ptr() };
-        // Initialize first 16 with base16
-        unsafe {
-            ptr::copy_nonoverlapping(base16.as_ptr(), f_slice_ptr, 16);
-        }
-        // Write inf at position 31 upfront (needed by the last window)
-        unsafe {
-            ptr::write(f_slice_ptr.add(31), inf);
-        }
-        let f_inf16_fact = inf.mul_u64(20922789888000u64); // 16!
-                                                           // Compute entries 17..31 (indices 16..30)
-        for i in 0..15 {
-            unsafe {
-                let win_ptr = f_slice_ptr.add(i) as *const [F; 16];
-                let win_ref: &[F; 16] = &*win_ptr;
-                let val = ex16::<F>(win_ref, f_inf16_fact);
-                ptr::write(f_slice_ptr.add(16 + i), val);
-            }
-        }
-        unsafe { f_mu.assume_init() }
-    }
-    // First 16 polynomials → half A
-    let (a16_base, a_inf) =
-        eval_half_16_base::<F>(unsafe { *(p[0..16].as_ptr() as *const [(F, F); 16]) });
-    let a_full = expand16_to_u32::<F>(&a16_base, a_inf);
-    // Second 16 polynomials → half B
-    let (b16_base, b_inf) =
-        eval_half_16_base::<F>(unsafe { *(p[16..32].as_ptr() as *const [(F, F); 16]) });
-    let b_full = expand16_to_u32::<F>(&b16_base, b_inf);
-    // Combine
-    for i in 0..32 {
-        let mut v = a_full[i];
-        v *= b_full[i];
-        op(&mut outputs[i], v);
-=======
     // Edge coefficient -1 and the +1 on `f_inf16_fact` can be handled by
     // direct accumulator updates, avoiding redundant scalar multiplies.
     acc.neg += *f[0].as_unreduced_ref();
@@ -966,7 +748,6 @@
         let mut v = a_full[i];
         v *= b_full[i];
         outputs[i] = v;
->>>>>>> df30fe4e
     }
 }
 
@@ -1076,43 +857,6 @@
         acc_inf *= *pinf;
     }
     sums[d - 1] += acc_inf;
-}
-
-/// Naive evaluator for the product of `D` linear polynomials on `U_D = [1, 2, ..., D - 1, ∞]`.
-///
-/// The evaluations on `U_D` are assigned to `evals`.
-///
-/// Inputs:
-/// - `pairs[j] = (p_j(0), p_j(1))`
-/// - `evals`: output slice with layout `[1, 2, ..., D - 1, ∞]`
-fn product_eval_univariate_naive_assign<F: JoltField>(pairs: &[(F, F)], evals: &mut [F]) {
-    let d = pairs.len();
-    debug_assert_eq!(evals.len(), d);
-    if d == 0 {
-        return;
-    }
-    let mut cur_vals = Vec::with_capacity(d);
-    let mut pinfs = Vec::with_capacity(d);
-    for &(p0, p1) in pairs.iter() {
-        let pinf = p1 - p0;
-        cur_vals.push(p1);
-        pinfs.push(pinf);
-    }
-    for idx in 0..(d - 1) {
-        let mut acc = F::one();
-        for v in cur_vals.iter() {
-            acc *= *v;
-        }
-        evals[idx] = acc;
-        for i in 0..d {
-            cur_vals[i] += pinfs[i];
-        }
-    }
-    let mut acc_inf = F::one();
-    for pinf in pinfs.iter() {
-        acc_inf *= *pinf;
-    }
-    evals[d - 1] = acc_inf;
 }
 
 #[cfg(test)]
@@ -1133,65 +877,11 @@
         subprotocols::mles_product_sum::compute_mles_product_sum,
     };
 
-<<<<<<< HEAD
-    #[test]
-    fn test_naive_eval_matches_optimized_with_4_mles() {
-        const N_MLE: usize = 4;
-        let mut rng = &mut test_rng();
-        let r_whole = [<Fr as JoltField>::Challenge::rand(&mut rng)];
-        let r: &[<Fr as JoltField>::Challenge; 1] = &r_whole;
-        let base_mles: [_; N_MLE] = from_fn(|_| random_mle(1, rng));
-        let claim = gen_product_mle(&base_mles).evaluate(r);
-        let challenge_whole = [<Fr as JoltField>::Challenge::rand(&mut rng)];
-        let challenge: &[<Fr as JoltField>::Challenge; 1] = &challenge_whole;
-        // Direct definition computed before consuming base_mles
-        let mle_challenge_product = base_mles
-            .iter()
-            .map(|p| p.evaluate(challenge))
-            .product::<Fr>();
-        let rhs = EqPolynomial::mle(challenge, r) * mle_challenge_product;
-        let mles = base_mles.map(RaPolynomial::RoundN);
-
-        let eq_poly = GruenSplitEqPolynomial::new(r, BindingOrder::LowToHigh);
-        let sum_poly = compute_mles_product_sum(&mles, claim, &eq_poly);
-        let lhs = sum_poly.evaluate(&challenge[0]);
-        assert_eq!(lhs, rhs);
-    }
-
-    #[test]
-    fn test_naive_eval_matches_optimized_with_8_mles() {
-        const N_MLE: usize = 8;
-        let mut rng = &mut test_rng();
-        let r_whole = [<Fr as JoltField>::Challenge::rand(&mut rng)];
-        let r: &[<Fr as JoltField>::Challenge; 1] = &r_whole;
-        let base_mles: [_; N_MLE] = from_fn(|_| random_mle(1, rng));
-        let claim = gen_product_mle(&base_mles).evaluate(r);
-        let challenge_whole = [<Fr as JoltField>::Challenge::rand(&mut rng)];
-        let challenge: &[<Fr as JoltField>::Challenge; 1] = &challenge_whole;
-        // Direct definition computed before consuming base_mles
-        let mle_challenge_product = base_mles
-            .iter()
-            .map(|p| p.evaluate(challenge))
-            .product::<Fr>();
-        let rhs = EqPolynomial::mle(challenge, r) * mle_challenge_product;
-        let mles = base_mles.map(RaPolynomial::RoundN);
-
-        let eq_poly = GruenSplitEqPolynomial::new(r, BindingOrder::LowToHigh);
-        let sum_poly = compute_mles_product_sum(&mles, claim, &eq_poly);
-        let lhs = sum_poly.evaluate(&challenge[0]);
-        assert_eq!(lhs, rhs);
-    }
-
-    #[test]
-    fn test_compute_mles_product_sum_with_2_mles() {
-        const N_MLE: usize = 2;
-=======
     /// Checks that the optimized `compute_mles_product_sum` matches the naive
     /// polynomial
     /// `p(x) = ∑_j eq(j, x) * ∏_i mle_i(j)` constructed in `gen_product_mle`,
     /// thereby exercising all specialized product kernels for a given `N_MLE`.
     fn check_optimized_product_sum_matches_naive<const N_MLE: usize>() {
->>>>>>> df30fe4e
         let mut rng = &mut test_rng();
         let r_whole = [<Fr as JoltField>::Challenge::rand(&mut rng)];
         let r: &[<Fr as JoltField>::Challenge; 1] = &r_whole;
