use common::jolt_device::MemoryLayout;
use num_traits::Zero;
use std::{array, iter::zip, sync::Arc};
use tracer::{instruction::Cycle, JoltDevice};

use crate::{
    field::JoltField,
    poly::{
        eq_poly::EqPolynomial,
        lt_poly::LtPolynomial,
        multilinear_polynomial::{
            BindingOrder, MultilinearPolynomial, PolynomialBinding, PolynomialEvaluation,
        },
        opening_proof::{
            OpeningAccumulator, OpeningPoint, ProverOpeningAccumulator, SumcheckId,
            VerifierOpeningAccumulator, BIG_ENDIAN, LITTLE_ENDIAN,
        },
        ra_poly::RaPolynomial,
        unipoly::UniPoly,
    },
    subprotocols::{
        sumcheck_prover::SumcheckInstanceProver,
        sumcheck_verifier::{SumcheckInstanceParams, SumcheckInstanceVerifier},
    },
    transcripts::Transcript,
    utils::math::Math,
    zkvm::{
        bytecode::BytecodePreprocessing,
        config::OneHotParams,
        ram::remap_address,
        witness::{CommittedPolynomial, VirtualPolynomial},
    },
};
use allocative::Allocative;
#[cfg(feature = "allocative")]
use allocative::FlameGraphBuilder;
use rayon::prelude::*;

// RAM value evaluation sumcheck
//
// Proves the relation:
//   Val(r) - Val_init(r_address) = Σ_{j=0}^{T-1} inc(j) ⋅ wa(r_address, j) ⋅ LT(j, r_cycle)
// where:
// - r = (r_address, r_cycle) is the evaluation point from the read-write checking sumcheck.
// - Val(r) is the claimed value of memory at address r_address and time r_cycle.
// - Val_init(r_address) is the initial value of memory at address r_address.
// - inc(j) is the change in value at cycle j if a write occurs, and 0 otherwise.
// - wa is the MLE of the write-indicator (1 on matching {0,1}-points).
// - LT is the MLE of strict less-than on bitstrings; LT(j, k) = 1 iff j < k for bitstrings j, k.
//
// This sumcheck ensures that the claimed final value of a memory cell is consistent
// with its initial value and all the writes that occurred to it over time.

/// Degree bound of the sumcheck round polynomials in [`ValEvaluationSumcheckVerifier`].
const DEGREE_BOUND: usize = 3;

pub struct ValEvaluationSumcheckParams<F: JoltField> {
    /// Initial evaluation to subtract (for RAM).
    pub init_eval: F,
    /// Trace length.
    pub T: usize,
    /// Ram K parameter.
    pub K: usize,
    pub r_address: OpeningPoint<BIG_ENDIAN, F>,
    pub r_cycle: OpeningPoint<BIG_ENDIAN, F>,
}

impl<F: JoltField> ValEvaluationSumcheckParams<F> {
    pub fn new_from_prover(
        one_hot_params: &OneHotParams,
        opening_accumulator: &ProverOpeningAccumulator<F>,
        initial_ram_state: &[u64],
        trace_len: usize,
    ) -> Self {
        let K = one_hot_params.ram_k;
        let (r, _) = opening_accumulator.get_virtual_polynomial_opening(
            VirtualPolynomial::RamVal,
            SumcheckId::RamReadWriteChecking,
        );
        let (r_address, r_cycle) = r.split_at(K.log_2());
        let val_init: MultilinearPolynomial<F> =
            MultilinearPolynomial::from(initial_ram_state.to_vec());
        let init_eval = val_init.evaluate(&r_address.r);

        Self {
            init_eval,
            T: trace_len,
            K,
            r_address,
            r_cycle,
        }
    }

    pub fn new_from_verifier(
        initial_ram_state: &[u64],
        program_io: &JoltDevice,
        trace_len: usize,
        ram_K: usize,
        opening_accumulator: &VerifierOpeningAccumulator<F>,
    ) -> Self {
        let (r, _) = opening_accumulator.get_virtual_polynomial_opening(
            VirtualPolynomial::RamVal,
            SumcheckId::RamReadWriteChecking,
        );
        let (r_address, r_cycle) = r.split_at(ram_K.log_2());

        let n_memory_vars = ram_K.log_2();

        // Calculate untrusted advice contribution
        let untrusted_contribution = super::calculate_advice_memory_evaluation(
            opening_accumulator.get_untrusted_advice_opening(),
            (program_io.memory_layout.max_untrusted_advice_size as usize / 8)
                .next_power_of_two()
                .log_2(),
            program_io.memory_layout.untrusted_advice_start,
            &program_io.memory_layout,
            &r_address.r,
            n_memory_vars,
        );

        // Calculate trusted advice contribution
        let trusted_contribution = super::calculate_advice_memory_evaluation(
            opening_accumulator.get_trusted_advice_opening(),
            (program_io.memory_layout.max_trusted_advice_size as usize / 8)
                .next_power_of_two()
                .log_2(),
            program_io.memory_layout.trusted_advice_start,
            &program_io.memory_layout,
            &r_address.r,
            n_memory_vars,
        );

        // Compute the public part of val_init evaluation
        let val_init_public: MultilinearPolynomial<F> =
            MultilinearPolynomial::from(initial_ram_state.to_vec());

        // Combine all contributions: untrusted + trusted + public
        let init_eval =
            untrusted_contribution + trusted_contribution + val_init_public.evaluate(&r_address.r);

        ValEvaluationSumcheckParams {
            init_eval,
            T: trace_len,
            K: ram_K,
            r_address,
            r_cycle,
        }
    }
}

impl<F: JoltField> SumcheckInstanceParams<F> for ValEvaluationSumcheckParams<F> {
    fn degree(&self) -> usize {
        DEGREE_BOUND
    }

    fn num_rounds(&self) -> usize {
        self.T.log_2()
    }

    fn input_claim(&self, accumulator: &dyn OpeningAccumulator<F>) -> F {
        let (_, claimed_evaluation) = accumulator.get_virtual_polynomial_opening(
            VirtualPolynomial::RamVal,
            SumcheckId::RamReadWriteChecking,
        );
        claimed_evaluation - self.init_eval
    }

    fn normalize_opening_point(
        &self,
        challenges: &[<F as JoltField>::Challenge],
    ) -> OpeningPoint<BIG_ENDIAN, F> {
        OpeningPoint::<LITTLE_ENDIAN, F>::new(challenges.to_vec()).match_endianness()
    }
}

/// Sumcheck prover for [`ValEvaluationSumcheckVerifier`].
#[derive(Allocative)]
pub struct ValEvaluationSumcheckProver<F: JoltField> {
    inc: MultilinearPolynomial<F>,
    wa: RaPolynomial<usize, F>,
    lt: LtPolynomial<F>,
    #[allocative(skip)]
    params: ValEvaluationSumcheckParams<F>,
}

impl<F: JoltField> ValEvaluationSumcheckProver<F> {
    #[tracing::instrument(skip_all, name = "RamValEvaluationSumcheckProver::initialize")]
    pub fn initialize(
        params: ValEvaluationSumcheckParams<F>,
        trace: &[Cycle],
        bytecode_preprocessing: &BytecodePreprocessing,
        memory_layout: &MemoryLayout,
    ) -> Self {
        // Compute the size-K table storing all eq(r_address, k) evaluations for
        // k \in {0, 1}^log(K)
        let eq_r_address = EqPolynomial::evals(&params.r_address.r);

        let span = tracing::span!(tracing::Level::INFO, "compute wa(r_address, j)");
        let _guard = span.enter();

        // Compute the wa polynomial using the above table
        let wa_indices: Vec<Option<usize>> = trace
            .par_iter()
            .map(|cycle| {
                remap_address(cycle.ram_access().address() as u64, memory_layout)
                    .map(|k| k as usize)
            })
            .collect();
        let wa = RaPolynomial::new(Arc::new(wa_indices), eq_r_address);

        drop(_guard);
        drop(span);

        let inc = CommittedPolynomial::RamInc.generate_witness(
            bytecode_preprocessing,
            memory_layout,
            trace,
            None,
        );
        let lt = LtPolynomial::new(&params.r_cycle);

        Self {
            inc,
            wa,
            lt,
            params,
        }
    }
}

impl<F: JoltField, T: Transcript> SumcheckInstanceProver<F, T> for ValEvaluationSumcheckProver<F> {
    fn get_params(&self) -> &dyn SumcheckInstanceParams<F> {
        &self.params
    }

    #[tracing::instrument(skip_all, name = "RamValEvaluationSumcheckProver::compute_message")]
    fn compute_message(&mut self, _round: usize, previous_claim: F) -> UniPoly<F> {
        let [eval_at_1, eval_at_2, eval_at_inf] = (0..self.inc.len() / 2)
            .into_par_iter()
            .map(|j| {
                let inc_at_j_1 = self.inc.get_bound_coeff(j * 2 + 1);
                let inc_at_j_inf = inc_at_j_1 - self.inc.get_bound_coeff(j * 2);
                let inc_at_j_2 = inc_at_j_1 + inc_at_j_inf;

                let wa_at_j_1 = self.wa.get_bound_coeff(j * 2 + 1);
                let wa_at_j_inf = wa_at_j_1 - self.wa.get_bound_coeff(j * 2);
                let wa_at_j_2 = wa_at_j_1 + wa_at_j_inf;

                let lt_at_j_1 = self.lt.get_bound_coeff(j * 2 + 1);
                let lt_at_j_inf = lt_at_j_1 - self.lt.get_bound_coeff(j * 2);
                let lt_at_j_2 = lt_at_j_1 + lt_at_j_inf;

                // Eval inc * wa * lt.
                [
                    (inc_at_j_1 * wa_at_j_1).mul_unreduced::<9>(lt_at_j_1),
                    (inc_at_j_2 * wa_at_j_2).mul_unreduced::<9>(lt_at_j_2),
                    (inc_at_j_inf * wa_at_j_inf).mul_unreduced::<9>(lt_at_j_inf),
                ]
            })
            .reduce(
                || [F::Unreduced::zero(); DEGREE_BOUND],
                |a, b| array::from_fn(|i| a[i] + b[i]),
            )
            .map(F::from_montgomery_reduce);

        let eval_at_0 = previous_claim - eval_at_1;
        UniPoly::from_evals_toom(&[eval_at_0, eval_at_1, eval_at_2, eval_at_inf])
    }

    #[tracing::instrument(skip_all, name = "RamValEvaluationSumcheckProver::ingest_challenge")]
    fn ingest_challenge(&mut self, r_j: F::Challenge, _round: usize) {
        self.inc.bind_parallel(r_j, BindingOrder::LowToHigh);
        self.wa.bind_parallel(r_j, BindingOrder::LowToHigh);
        self.lt.bind(r_j, BindingOrder::LowToHigh);
    }

    fn cache_openings(
        &self,
        accumulator: &mut ProverOpeningAccumulator<F>,
        transcript: &mut T,
        sumcheck_challenges: &[F::Challenge],
    ) {
        let r_cycle_prime = self.params.normalize_opening_point(sumcheck_challenges);
        let r = accumulator
            .get_virtual_polynomial_opening(
                VirtualPolynomial::RamVal,
                SumcheckId::RamReadWriteChecking,
            )
            .0;
        let (r_address, _) = r.split_at(r.len() - r_cycle_prime.len());
        let wa_opening_point =
            OpeningPoint::new([r_address.r.as_slice(), r_cycle_prime.r.as_slice()].concat());

        accumulator.append_virtual(
            transcript,
            VirtualPolynomial::RamRa,
            SumcheckId::RamValEvaluation,
            wa_opening_point,
            self.wa.final_sumcheck_claim(),
        );

        accumulator.append_dense(
            transcript,
            CommittedPolynomial::RamInc,
            SumcheckId::RamValEvaluation,
            r_cycle_prime.r,
            self.inc.final_sumcheck_claim(),
        );
    }

    #[cfg(feature = "allocative")]
    fn update_flamegraph(&self, flamegraph: &mut FlameGraphBuilder) {
        flamegraph.visit_root(self);
    }
}

/// Val-evaluation sumcheck for RAM.
pub struct ValEvaluationSumcheckVerifier<F: JoltField> {
    params: ValEvaluationSumcheckParams<F>,
}

impl<F: JoltField> ValEvaluationSumcheckVerifier<F> {
    pub fn new(
        initial_ram_state: &[u64],
        program_io: &JoltDevice,
        trace_len: usize,
        ram_K: usize,
        opening_accumulator: &VerifierOpeningAccumulator<F>,
    ) -> Self {
<<<<<<< HEAD
        let (r, _) = opening_accumulator.get_virtual_polynomial_opening(
            VirtualPolynomial::RamVal,
            SumcheckId::RamReadWriteChecking,
        );
        let (r_address, _) = r.split_at(ram_K.log_2());

        let n_memory_vars = ram_K.log_2();

        // Calculate untrusted advice contribution
        let untrusted_contribution = super::calculate_advice_memory_evaluation(
            opening_accumulator.get_untrusted_advice_opening(SumcheckId::RamValEvaluation),
            (program_io.memory_layout.max_untrusted_advice_size as usize / 8)
                .next_power_of_two()
                .log_2(),
            program_io.memory_layout.untrusted_advice_start,
            &program_io.memory_layout,
            &r_address.r,
            n_memory_vars,
        );

        // Calculate trusted advice contribution
        let trusted_contribution = super::calculate_advice_memory_evaluation(
            opening_accumulator.get_trusted_advice_opening(SumcheckId::RamValEvaluation),
            (program_io.memory_layout.max_trusted_advice_size as usize / 8)
                .next_power_of_two()
                .log_2(),
            program_io.memory_layout.trusted_advice_start,
            &program_io.memory_layout,
            &r_address.r,
            n_memory_vars,
        );

        // Compute the public part of val_init evaluation
        let val_init_public: MultilinearPolynomial<F> =
            MultilinearPolynomial::from(initial_ram_state.to_vec());

        // Combine all contributions: untrusted + trusted + public
        let init_eval =
            untrusted_contribution + trusted_contribution + val_init_public.evaluate(&r_address.r);

        let params = ValEvaluationSumcheckParams {
            init_eval,
            T: trace_len,
            K: ram_K,
        };

=======
        let params = ValEvaluationSumcheckParams::new_from_verifier(
            initial_ram_state,
            program_io,
            trace_len,
            ram_K,
            opening_accumulator,
        );
>>>>>>> 34daeed2
        Self { params }
    }
}

impl<F: JoltField, T: Transcript> SumcheckInstanceVerifier<F, T>
    for ValEvaluationSumcheckVerifier<F>
{
    fn get_params(&self) -> &dyn SumcheckInstanceParams<F> {
        &self.params
    }

    fn expected_output_claim(
        &self,
        accumulator: &VerifierOpeningAccumulator<F>,
        sumcheck_challenges: &[F::Challenge],
    ) -> F {
        let (r_val, _) = accumulator.get_virtual_polynomial_opening(
            VirtualPolynomial::RamVal,
            SumcheckId::RamReadWriteChecking,
        );
        let (_, r_cycle) = r_val.split_at(self.params.K.log_2());
<<<<<<< HEAD
        let r = get_opening_point::<F>(sumcheck_challenges);

        // Compute LT(r, r_cycle) using the MLE formula:
        //   LT(x, y) = Σ_i (1 - x_i) · y_i · eq(x[i+1:], y[i+1:])
        //
        // The prover constructs LtPolynomial with r_cycle, giving LT(j, r_cycle) for all j.
        // After binding j to r (the sumcheck challenges), the prover gets LT(r, r_cycle).
        // The verifier computes the same value directly using the formula above.
=======
        let r = self.params.normalize_opening_point(sumcheck_challenges);
        // Compute LT(r_cycle', r_cycle)
>>>>>>> 34daeed2
        let mut lt_eval = F::zero();
        let mut eq_term = F::one();
        for (x, y) in zip(&r.r, &r_cycle.r) {
            lt_eval += (F::one() - x) * y * eq_term;
            eq_term *= F::one() - x - y + *x * y + *x * y;
        }

        let (_, inc_claim) = accumulator.get_committed_polynomial_opening(
            CommittedPolynomial::RamInc,
            SumcheckId::RamValEvaluation,
        );
        let (_, wa_claim) = accumulator
            .get_virtual_polynomial_opening(VirtualPolynomial::RamRa, SumcheckId::RamValEvaluation);

        // Return inc_claim * wa_claim * lt_eval
        inc_claim * wa_claim * lt_eval
    }

    fn cache_openings(
        &self,
        accumulator: &mut VerifierOpeningAccumulator<F>,
        transcript: &mut T,
        sumcheck_challenges: &[F::Challenge],
    ) {
        let r_cycle_prime = self.params.normalize_opening_point(sumcheck_challenges);
        let r = accumulator
            .get_virtual_polynomial_opening(
                VirtualPolynomial::RamVal,
                SumcheckId::RamReadWriteChecking,
            )
            .0;
        let (r_address, _) = r.split_at(r.len() - r_cycle_prime.len());
        let wa_opening_point =
            OpeningPoint::new([r_address.r.as_slice(), r_cycle_prime.r.as_slice()].concat());

        accumulator.append_virtual(
            transcript,
            VirtualPolynomial::RamRa,
            SumcheckId::RamValEvaluation,
            wa_opening_point,
        );
        accumulator.append_dense(
            transcript,
            CommittedPolynomial::RamInc,
            SumcheckId::RamValEvaluation,
            r_cycle_prime.r,
        );
    }
}<|MERGE_RESOLUTION|>--- conflicted
+++ resolved
@@ -108,7 +108,7 @@
 
         // Calculate untrusted advice contribution
         let untrusted_contribution = super::calculate_advice_memory_evaluation(
-            opening_accumulator.get_untrusted_advice_opening(),
+            opening_accumulator.get_untrusted_advice_opening(SumcheckId::RamValEvaluation),
             (program_io.memory_layout.max_untrusted_advice_size as usize / 8)
                 .next_power_of_two()
                 .log_2(),
@@ -120,7 +120,7 @@
 
         // Calculate trusted advice contribution
         let trusted_contribution = super::calculate_advice_memory_evaluation(
-            opening_accumulator.get_trusted_advice_opening(),
+            opening_accumulator.get_trusted_advice_opening(SumcheckId::RamValEvaluation),
             (program_io.memory_layout.max_trusted_advice_size as usize / 8)
                 .next_power_of_two()
                 .log_2(),
@@ -327,54 +327,6 @@
         ram_K: usize,
         opening_accumulator: &VerifierOpeningAccumulator<F>,
     ) -> Self {
-<<<<<<< HEAD
-        let (r, _) = opening_accumulator.get_virtual_polynomial_opening(
-            VirtualPolynomial::RamVal,
-            SumcheckId::RamReadWriteChecking,
-        );
-        let (r_address, _) = r.split_at(ram_K.log_2());
-
-        let n_memory_vars = ram_K.log_2();
-
-        // Calculate untrusted advice contribution
-        let untrusted_contribution = super::calculate_advice_memory_evaluation(
-            opening_accumulator.get_untrusted_advice_opening(SumcheckId::RamValEvaluation),
-            (program_io.memory_layout.max_untrusted_advice_size as usize / 8)
-                .next_power_of_two()
-                .log_2(),
-            program_io.memory_layout.untrusted_advice_start,
-            &program_io.memory_layout,
-            &r_address.r,
-            n_memory_vars,
-        );
-
-        // Calculate trusted advice contribution
-        let trusted_contribution = super::calculate_advice_memory_evaluation(
-            opening_accumulator.get_trusted_advice_opening(SumcheckId::RamValEvaluation),
-            (program_io.memory_layout.max_trusted_advice_size as usize / 8)
-                .next_power_of_two()
-                .log_2(),
-            program_io.memory_layout.trusted_advice_start,
-            &program_io.memory_layout,
-            &r_address.r,
-            n_memory_vars,
-        );
-
-        // Compute the public part of val_init evaluation
-        let val_init_public: MultilinearPolynomial<F> =
-            MultilinearPolynomial::from(initial_ram_state.to_vec());
-
-        // Combine all contributions: untrusted + trusted + public
-        let init_eval =
-            untrusted_contribution + trusted_contribution + val_init_public.evaluate(&r_address.r);
-
-        let params = ValEvaluationSumcheckParams {
-            init_eval,
-            T: trace_len,
-            K: ram_K,
-        };
-
-=======
         let params = ValEvaluationSumcheckParams::new_from_verifier(
             initial_ram_state,
             program_io,
@@ -382,7 +334,6 @@
             ram_K,
             opening_accumulator,
         );
->>>>>>> 34daeed2
         Self { params }
     }
 }
@@ -404,8 +355,7 @@
             SumcheckId::RamReadWriteChecking,
         );
         let (_, r_cycle) = r_val.split_at(self.params.K.log_2());
-<<<<<<< HEAD
-        let r = get_opening_point::<F>(sumcheck_challenges);
+        let r = self.params.normalize_opening_point(sumcheck_challenges);
 
         // Compute LT(r, r_cycle) using the MLE formula:
         //   LT(x, y) = Σ_i (1 - x_i) · y_i · eq(x[i+1:], y[i+1:])
@@ -413,10 +363,6 @@
         // The prover constructs LtPolynomial with r_cycle, giving LT(j, r_cycle) for all j.
         // After binding j to r (the sumcheck challenges), the prover gets LT(r, r_cycle).
         // The verifier computes the same value directly using the formula above.
-=======
-        let r = self.params.normalize_opening_point(sumcheck_challenges);
-        // Compute LT(r_cycle', r_cycle)
->>>>>>> 34daeed2
         let mut lt_eval = F::zero();
         let mut eq_term = F::one();
         for (x, y) in zip(&r.r, &r_cycle.r) {
