--- conflicted
+++ resolved
@@ -315,14 +315,9 @@
         if other.is_zero() {
             return;
         }
-<<<<<<< HEAD
         let mag: <F as JoltField>::Unreduced<3> =
             <F as JoltField>::Unreduced::from(other.magnitude_as_bigint_nplus1());
         let field_bigint: &<F as JoltField>::Unreduced<4> = field.as_unreduced_ref();
-=======
-        let mag = <F as JoltField>::Unreduced::from(other.magnitude_as_bigint_nplus1());
-        let field_bigint = field.as_unreduced_ref();
->>>>>>> 2cc4b6a0
         if other.is_positive() {
             self.pos +=
                 <<F as JoltField>::Unreduced<4> as MulTrunc>::mul_trunc::<3, 7>(field_bigint, &mag);
@@ -339,14 +334,9 @@
         if other.magnitude_limbs() == [0u64; 3] {
             return;
         }
-<<<<<<< HEAD
         let mag: <F as JoltField>::Unreduced<3> =
             <F as JoltField>::Unreduced::from(other.magnitude);
         let field_bigint: &<F as JoltField>::Unreduced<4> = field.as_unreduced_ref();
-=======
-        let mag = <F as JoltField>::Unreduced::from(other.magnitude);
-        let field_bigint = field.as_unreduced_ref();
->>>>>>> 2cc4b6a0
         if other.sign() {
             self.pos +=
                 <<F as JoltField>::Unreduced<4> as MulTrunc>::mul_trunc::<3, 7>(field_bigint, &mag);
@@ -400,7 +390,6 @@
 //   by the implementation; otherwise periodically reduce and re-accumulate.
 // ------------------------------
 
-<<<<<<< HEAD
 #[derive(Clone, Copy, Debug, PartialEq, Eq)]
 pub struct Acc8U<F: JoltField> {
     pub word: <F as JoltField>::Unreduced<8>,
@@ -470,101 +459,16 @@
     pub neg: <F as JoltField>::Unreduced<8>,
 }
 
-// ------------------------------
-// Small-integer fused multiply-add helpers (no field type F)
-// ------------------------------
-
-#[inline(always)]
-pub fn fmadd_i32_s64(sum: &mut S128, c: i32, v: S64) {
-    if c == 0 {
-        return;
-    }
-    let limbs = v.magnitude_as_u64();
-    if limbs == 0 {
-        return;
-    }
-    let mag = (limbs as u128) * (c.unsigned_abs() as u128);
-    let mut signed = mag as i128;
-    if v.is_positive != (c >= 0) {
-        signed = -signed;
-    }
-    *sum += S128::from_i128(signed);
-}
-
-#[inline(always)]
-pub fn fmadd_i32_u64(sum: &mut S128, c: i32, v: u64) {
-    if c == 0 || v == 0 {
-        return;
-    }
-    let mag = (v as u128) * (c.unsigned_abs() as u128);
-    let signed = if c >= 0 { mag as i128 } else { -(mag as i128) };
-    *sum += S128::from_i128(signed);
-}
-
-// ------------------------------
-// Pure-trait accumulator for S128 sums driven by cz (S128) and small others
-// ------------------------------
-
-#[derive(Clone, Copy, Debug, PartialEq, Eq, Default)]
-pub struct S128Sum {
-    pub sum: S128,
-}
-
-impl S128Sum {
-    #[inline(always)]
-    pub fn new() -> Self {
-        Self {
-            sum: S128::from(0i128),
-        }
-    }
-}
-
-impl FMAdd<S128, S64> for S128Sum {
-    #[inline(always)]
-    fn fmadd(&mut self, field: &S128, other: &S64) {
-        if other.is_zero() {
-            return;
-        }
-        // Compute signed product: (cz as i128) * (sign(other) * |other|)
-        let cz_i128 = field.magnitude_as_u128() as i128 * if field.is_positive { 1 } else { -1 };
-        let v_mag = other.magnitude_as_u64() as i128;
-        let v_signed = if other.is_positive { v_mag } else { -v_mag };
-        let prod = cz_i128 * v_signed;
-        self.sum += S128::from_i128(prod);
-    }
-}
-
-impl FMAdd<S128, u64> for S128Sum {
-    #[inline(always)]
-    fn fmadd(&mut self, field: &S128, other: &u64) {
-        if *other == 0 {
-            return;
-        }
-        let cz_i128 = field.magnitude_as_u128() as i128 * if field.is_positive { 1 } else { -1 };
-        let v_i128 = *other as i128; // non-negative
-        let prod = cz_i128 * v_i128;
-        self.sum += S128::from_i128(prod);
-    }
-}
-
 impl<F: JoltField> Default for Acc8S<F> {
-=======
-#[derive(Clone, Copy, Debug, PartialEq, Eq)]
-pub struct Acc8U<F: JoltField> {
-    pub word: <F as JoltField>::Unreduced<8>,
-}
-
-impl<F: JoltField> Default for Acc8U<F> {
->>>>>>> 2cc4b6a0
     #[inline(always)]
     fn default() -> Self {
         Self {
-            word: <F as JoltField>::Unreduced::<8>::from([0u64; 8]),
-        }
-    }
-}
-
-<<<<<<< HEAD
+            pos: <F as JoltField>::Unreduced::<8>::from([0u64; 8]),
+            neg: <F as JoltField>::Unreduced::<8>::from([0u64; 8]),
+        }
+    }
+}
+
 impl<F: JoltField> Acc8S<F> {}
 
 impl<F: JoltField> FMAdd<F, S128> for Acc8S<F> {
@@ -584,9 +488,6 @@
 }
 
 impl<F: JoltField> FMAdd<F, S192> for Acc8S<F> {
-=======
-impl<F: JoltField> Acc8U<F> {
->>>>>>> 2cc4b6a0
     #[inline(always)]
     fn fmadd(&mut self, field: &F, other: &S192) {
         if other.magnitude_limbs() == [0u64; 3] {
@@ -603,7 +504,6 @@
                 <<F as JoltField>::Unreduced<4> as MulTrunc>::mul_trunc::<3, 8>(field_bigint, &mag);
         }
     }
-<<<<<<< HEAD
 }
 
 impl<F: JoltField> FMAdd<F, S256> for Acc8S<F> {
@@ -621,116 +521,13 @@
         } else {
             self.neg +=
                 <<F as JoltField>::Unreduced<4> as MulTrunc>::mul_trunc::<4, 8>(field_bigint, &mag);
-=======
-    #[inline(always)]
-    pub fn reduce(&self) -> F {
-        F::from_montgomery_reduce(self.word)
-    }
-}
-
-impl<F: JoltField> AccumulateInPlace<F, u128> for Acc8U<F> {
-    #[inline(always)]
-    fn fmadd(&mut self, field: &F, other: &u128) {
-        if *other == 0 {
-            return;
-        }
-        self.word += field.mul_u128_unreduced(*other);
-    }
-    #[inline(always)]
-    fn reduce(&self) -> F {
-        Acc8U::<F>::reduce(self)
-    }
-    #[inline(always)]
-    fn combine(&mut self, other: &Self) {
-        self.word += other.word;
-    }
-}
-
-impl<F: JoltField> AccumulateInPlace<F, u64> for Acc8U<F> {
-    #[inline(always)]
-    fn fmadd(&mut self, field: &F, other: &u64) {
-        if *other == 0 {
-            return;
->>>>>>> 2cc4b6a0
-        }
-        self.word += field.mul_u64_unreduced(*other);
-    }
-    #[inline(always)]
-    fn reduce(&self) -> F {
-        Acc8U::<F>::reduce(self)
-    }
-    #[inline(always)]
-    fn combine(&mut self, other: &Self) {
-        self.word += other.word;
-    }
-}
-<<<<<<< HEAD
+        }
+    }
+}
 
 impl<F: JoltField> MontgomeryReduce<F> for Acc8S<F> {
     #[inline(always)]
     fn montgomery_reduce(&self) -> F {
-=======
-
-impl<F: JoltField> AccumulateInPlace<F, u8> for Acc8U<F> {
-    #[inline(always)]
-    fn fmadd(&mut self, field: &F, other: &u8) {
-        let v = *other as u64;
-        if v == 0 {
-            return;
-        }
-        self.word += field.mul_u64_unreduced(v);
-    }
-    #[inline(always)]
-    fn reduce(&self) -> F {
-        Acc8U::<F>::reduce(self)
-    }
-    #[inline(always)]
-    fn combine(&mut self, other: &Self) {
-        self.word += other.word;
-    }
-}
-
-impl<F: JoltField> AccumulateInPlace<F, bool> for Acc8U<F> {
-    #[inline(always)]
-    fn fmadd(&mut self, field: &F, other: &bool) {
-        if *other {
-            self.word += *field.as_unreduced_ref();
-        }
-    }
-    #[inline(always)]
-    fn reduce(&self) -> F {
-        Acc8U::<F>::reduce(self)
-    }
-    #[inline(always)]
-    fn combine(&mut self, other: &Self) {
-        self.word += other.word;
-    }
-}
-
-#[derive(Clone, Copy, Debug, PartialEq, Eq)]
-pub struct Acc8S<F: JoltField> {
-    pub pos: <F as JoltField>::Unreduced<8>,
-    pub neg: <F as JoltField>::Unreduced<8>,
-}
-
-impl<F: JoltField> Default for Acc8S<F> {
-    #[inline(always)]
-    fn default() -> Self {
-        Self {
-            pos: <F as JoltField>::Unreduced::<8>::from([0u64; 8]),
-            neg: <F as JoltField>::Unreduced::<8>::from([0u64; 8]),
-        }
-    }
-}
-
-impl<F: JoltField> Acc8S<F> {
-    #[inline(always)]
-    pub fn new() -> Self {
-        Self::default()
-    }
-    #[inline(always)]
-    pub fn reduce(&self) -> F {
->>>>>>> 2cc4b6a0
         let result = if self.pos >= self.neg {
             F::from_montgomery_reduce::<8>(self.pos - self.neg)
         } else {
@@ -744,82 +541,81 @@
         }
         result
     }
-<<<<<<< HEAD
-=======
-}
-
-impl<F: JoltField> AccumulateInPlace<F, S128> for Acc8S<F> {
-    #[inline(always)]
-    fn fmadd(&mut self, field: &F, other: &S128) {
+}
+
+// ------------------------------
+// Small-integer fused multiply-add helpers (no field type F)
+// ------------------------------
+
+#[inline(always)]
+pub fn fmadd_i32_s64(sum: &mut S128, c: i32, v: S64) {
+    if c == 0 {
+        return;
+    }
+    let limbs = v.magnitude_as_u64();
+    if limbs == 0 {
+        return;
+    }
+    let mag = (limbs as u128) * (c.unsigned_abs() as u128);
+    let mut signed = mag as i128;
+    if v.is_positive != (c >= 0) {
+        signed = -signed;
+    }
+    *sum += S128::from_i128(signed);
+}
+
+#[inline(always)]
+pub fn fmadd_i32_u64(sum: &mut S128, c: i32, v: u64) {
+    if c == 0 || v == 0 {
+        return;
+    }
+    let mag = (v as u128) * (c.unsigned_abs() as u128);
+    let signed = if c >= 0 { mag as i128 } else { -(mag as i128) };
+    *sum += S128::from_i128(signed);
+}
+
+// ------------------------------
+// Pure-trait accumulator for S128 sums driven by cz (S128) and small others
+// ------------------------------
+
+#[derive(Clone, Copy, Debug, PartialEq, Eq, Default)]
+pub struct S128Sum {
+    pub sum: S128,
+}
+
+impl S128Sum {
+    #[inline(always)]
+    pub fn new() -> Self {
+        Self {
+            sum: S128::from(0i128),
+        }
+    }
+}
+
+impl FMAdd<S128, S64> for S128Sum {
+    #[inline(always)]
+    fn fmadd(&mut self, field: &S128, other: &S64) {
         if other.is_zero() {
             return;
         }
-        let limbs = other.magnitude_as_u128();
-        let term = field.mul_u128_unreduced(limbs);
-        if other.is_positive {
-            self.pos += term;
-        } else {
-            self.neg += term;
-        }
-    }
-    #[inline(always)]
-    fn reduce(&self) -> F {
-        Acc8S::<F>::reduce(self)
-    }
-    #[inline(always)]
-    fn combine(&mut self, other: &Self) {
-        self.pos += other.pos;
-        self.neg += other.neg;
-    }
-}
-
-impl<F: JoltField> AccumulateInPlace<F, S192> for Acc8S<F> {
-    #[inline(always)]
-    fn fmadd(&mut self, field: &F, other: &S192) {
-        if other.magnitude_limbs() == [0u64; 3] {
-            return;
-        }
-        let mag = <F as JoltField>::Unreduced::from(other.magnitude);
-        let field_bigint = field.as_unreduced_ref();
-        if other.sign() {
-            field_bigint.fmadd_trunc::<3, 8>(&mag, &mut self.pos);
-        } else {
-            field_bigint.fmadd_trunc::<3, 8>(&mag, &mut self.neg);
-        }
-    }
-    #[inline(always)]
-    fn reduce(&self) -> F {
-        Acc8S::<F>::reduce(self)
-    }
-    #[inline(always)]
-    fn combine(&mut self, other: &Self) {
-        self.pos += other.pos;
-        self.neg += other.neg;
-    }
-}
-
-impl<F: JoltField> AccumulateInPlace<F, S256> for Acc8S<F> {
-    #[inline(always)]
-    fn fmadd(&mut self, field: &F, other: &S256) {
-        if other.magnitude_limbs() == [0u64; 4] {
-            return;
-        }
-        let mag = <F as JoltField>::Unreduced::from(other.magnitude);
-        let field_bigint = field.as_unreduced_ref();
-        if other.sign() {
-            field_bigint.fmadd_trunc::<4, 8>(&mag, &mut self.pos);
-        } else {
-            field_bigint.fmadd_trunc::<4, 8>(&mag, &mut self.neg);
-        }
-    }
-    #[inline(always)]
-    fn reduce(&self) -> F {
-        Acc8S::<F>::reduce(self)
-    }
-    #[inline(always)]
-    fn combine(&mut self, other: &Self) {
-        self.pos += other.pos;
-        self.neg += other.neg;
-    }
->>>>>>> 2cc4b6a0
+        // Compute signed product: (cz as i128) * (sign(other) * |other|)
+        let cz_i128 = field.magnitude_as_u128() as i128 * if field.is_positive { 1 } else { -1 };
+        let v_mag = other.magnitude_as_u64() as i128;
+        let v_signed = if other.is_positive { v_mag } else { -v_mag };
+        let prod = cz_i128 * v_signed;
+        self.sum += S128::from_i128(prod);
+    }
+}
+
+impl FMAdd<S128, u64> for S128Sum {
+    #[inline(always)]
+    fn fmadd(&mut self, field: &S128, other: &u64) {
+        if *other == 0 {
+            return;
+        }
+        let cz_i128 = field.magnitude_as_u128() as i128 * if field.is_positive { 1 } else { -1 };
+        let v_i128 = *other as i128; // non-negative
+        let prod = cz_i128 * v_i128;
+        self.sum += S128::from_i128(prod);
+    }
 }