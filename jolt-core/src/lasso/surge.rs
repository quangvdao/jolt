use crate::{
    field::JoltField,
    jolt::vm::{JoltCommitments, JoltPolynomials, ProverDebugInfo},
    poly::{
        commitment::commitment_scheme::BatchType,
        opening_proof::{ProverOpeningAccumulator, VerifierOpeningAccumulator},
    },
};
use ark_serialize::{CanonicalDeserialize, CanonicalSerialize};
use rayon::iter::{IntoParallelIterator, IntoParallelRefIterator, ParallelIterator};
use std::marker::{PhantomData, Sync};

use crate::{
    jolt::instruction::JoltInstruction,
    lasso::memory_checking::{MemoryCheckingProof, MemoryCheckingProver, MemoryCheckingVerifier},
    poly::{
        commitment::{commitment_scheme::CommitmentScheme, hyrax::matrix_dimensions},
        dense_mlpoly::DensePolynomial,
        eq_poly::EqPolynomial,
        identity_poly::IdentityPolynomial,
    },
    subprotocols::sumcheck::SumcheckInstanceProof,
    utils::{errors::ProofVerifyError, math::Math, mul_0_1_optimized, transcript::ProofTranscript},
};

use super::memory_checking::{
    Initializable, NoExogenousOpenings, StructuredPolynomialData, VerifierComputedOpening,
};

#[derive(Default, CanonicalSerialize, CanonicalDeserialize)]
pub struct SurgeStuff<T: CanonicalSerialize + CanonicalDeserialize> {
    /// C-sized vector of `dim_i` polynomials/commitments/openings
    pub(crate) dim: Vec<T>,
    /// C-sized vector of `read_cts_i` polynomials/commitments/openings
    pub(crate) read_cts: Vec<T>,
    /// C-sized vector of `E_i` polynomials/commitments/openings
    pub(crate) E_polys: Vec<T>,
    /// `num_memories`-sized vector of `final_cts_i` polynomials/commitments/openings
    pub(crate) final_cts: Vec<T>,

    a_init_final: VerifierComputedOpening<T>,
    v_init_final: VerifierComputedOpening<Vec<T>>,
}

pub type SurgePolynomials<F: JoltField> = SurgeStuff<DensePolynomial<F>>;
pub type SurgeOpenings<F: JoltField> = SurgeStuff<F>;
pub type SurgeCommitments<PCS: CommitmentScheme> = SurgeStuff<PCS::Commitment>;

impl<const C: usize, const M: usize, F, T, Instruction>
    Initializable<T, SurgePreprocessing<F, Instruction, C, M>> for SurgeStuff<T>
where
    F: JoltField,
    T: CanonicalSerialize + CanonicalDeserialize + Default,
    Instruction: JoltInstruction + Default,
{
    fn initialize(_preprocessing: &SurgePreprocessing<F, Instruction, C, M>) -> Self {
        let num_memories = C * Instruction::default().subtables::<F>(C, M).len();
        Self {
            dim: std::iter::repeat_with(|| T::default()).take(C).collect(),
            read_cts: std::iter::repeat_with(|| T::default()).take(C).collect(),
            final_cts: std::iter::repeat_with(|| T::default()).take(C).collect(),
            E_polys: std::iter::repeat_with(|| T::default())
                .take(num_memories)
                .collect(),
            a_init_final: None,
            v_init_final: None,
        }
    }
}

impl<T: CanonicalSerialize + CanonicalDeserialize> StructuredPolynomialData<T> for SurgeStuff<T> {
    fn read_write_values(&self) -> Vec<&T> {
        self.dim
            .iter()
            .chain(self.read_cts.iter())
            .chain(self.E_polys.iter())
            .collect()
    }

    fn init_final_values(&self) -> Vec<&T> {
        self.final_cts.iter().collect()
    }

    fn read_write_values_mut(&mut self) -> Vec<&mut T> {
        self.dim
            .iter_mut()
            .chain(self.read_cts.iter_mut())
            .chain(self.E_polys.iter_mut())
            .collect()
    }

    fn init_final_values_mut(&mut self) -> Vec<&mut T> {
        self.final_cts.iter_mut().collect()
    }
}

impl<F, PCS, Instruction, const C: usize, const M: usize> MemoryCheckingProver<F, PCS>
    for SurgeProof<F, PCS, Instruction, C, M>
where
    F: JoltField,
    PCS: CommitmentScheme<Field = F>,
    Instruction: JoltInstruction + Default + Sync,
{
    type Polynomials = SurgePolynomials<F>;
    type Openings = SurgeOpenings<F>;
    type Commitments = SurgeCommitments<PCS>;
    type Preprocessing = SurgePreprocessing<F, Instruction, C, M>;

    fn fingerprint(inputs: &(F, F, F), gamma: &F, tau: &F) -> F {
        let (a, v, t) = *inputs;
        t * gamma.square() + v * *gamma + a - *tau
    }

    #[tracing::instrument(skip_all, name = "Surge::compute_leaves")]
    fn compute_leaves(
        preprocessing: &Self::Preprocessing,
        polynomials: &Self::Polynomials,
        _: &JoltPolynomials<F>,
        gamma: &F,
        tau: &F,
    ) -> (Vec<Vec<F>>, Vec<Vec<F>>) {
        let gamma_squared = gamma.square();
        let num_lookups = polynomials.dim[0].len();

        let read_write_leaves = (0..Self::num_memories())
            .into_par_iter()
            .flat_map_iter(|memory_index| {
                let dim_index = Self::memory_to_dimension_index(memory_index);
                let read_fingerprints: Vec<F> = (0..num_lookups)
                    .map(|i| {
                        mul_0_1_optimized(&polynomials.read_cts[dim_index][i], &gamma_squared)
                            + mul_0_1_optimized(&polynomials.E_polys[memory_index][i], gamma)
                            + polynomials.dim[dim_index][i]
                            - *tau
                    })
                    .collect();
                let write_fingerprints = read_fingerprints
                    .iter()
                    .map(|read_fingerprint| *read_fingerprint + gamma_squared)
                    .collect();

                vec![read_fingerprints, write_fingerprints]
            })
            .collect();

        let init_final_leaves = (0..Self::num_memories())
            .into_par_iter()
            .flat_map_iter(|memory_index| {
                let dim_index = Self::memory_to_dimension_index(memory_index);
                let subtable_index = Self::memory_to_subtable_index(memory_index);
                // TODO(moodlezoup): Only need one init polynomial per subtable
                let init_fingerprints: Vec<F> = (0..M)
                    .map(|i| {
                        // 0 * gamma^2 +
                        mul_0_1_optimized(
                            &preprocessing.materialized_subtables[subtable_index][i],
                            gamma,
                        ) + F::from_u64(i as u64).unwrap()
                            - *tau
                    })
                    .collect();
                let final_fingerprints = init_fingerprints
                    .iter()
                    .enumerate()
                    .map(|(i, init_fingerprint)| {
                        *init_fingerprint
                            + mul_0_1_optimized(
                                &polynomials.final_cts[dim_index][i],
                                &gamma_squared,
                            )
                    })
                    .collect();

                vec![init_fingerprints, final_fingerprints]
            })
            .collect();

        (read_write_leaves, init_final_leaves)
    }

    fn protocol_name() -> &'static [u8] {
        b"SurgeMemCheck"
    }
}

impl<F, PCS, Instruction, const C: usize, const M: usize> MemoryCheckingVerifier<F, PCS>
    for SurgeProof<F, PCS, Instruction, C, M>
where
    F: JoltField,
    PCS: CommitmentScheme<Field = F>,
    Instruction: JoltInstruction + Default + Sync,
{
    fn compute_verifier_openings(
        openings: &mut Self::Openings,
        _preprocessing: &Self::Preprocessing,
        _r_read_write: &[F],
        r_init_final: &[F],
    ) {
        openings.a_init_final =
            Some(IdentityPolynomial::new(r_init_final.len()).evaluate(r_init_final));
        openings.v_init_final = Some(
            Instruction::default()
                .subtables(C, M)
                .iter()
                .map(|(subtable, _)| subtable.evaluate_mle(r_init_final))
                .collect(),
        );
    }

    fn read_tuples(
        _preprocessing: &Self::Preprocessing,
        openings: &Self::Openings,
        _: &NoExogenousOpenings,
    ) -> Vec<Self::MemoryTuple> {
        (0..Self::num_memories())
            .map(|memory_index| {
                let dim_index = Self::memory_to_dimension_index(memory_index);
                (
                    openings.dim[dim_index],
                    openings.E_polys[memory_index],
                    openings.read_cts[dim_index],
                )
            })
            .collect()
    }
    fn write_tuples(
        _preprocessing: &Self::Preprocessing,
        openings: &Self::Openings,
        _: &NoExogenousOpenings,
    ) -> Vec<Self::MemoryTuple> {
        (0..Self::num_memories())
            .map(|memory_index| {
                let dim_index = Self::memory_to_dimension_index(memory_index);
                (
                    openings.dim[dim_index],
                    openings.E_polys[memory_index],
                    openings.read_cts[dim_index] + F::one(),
                )
            })
            .collect()
    }
    fn init_tuples(
        _preprocessing: &Self::Preprocessing,
        openings: &Self::Openings,
        _: &NoExogenousOpenings,
    ) -> Vec<Self::MemoryTuple> {
        let a_init = openings.a_init_final.unwrap();
        let v_init = openings.v_init_final.as_ref().unwrap();

        (0..Self::num_memories())
            .map(|memory_index| {
                (
                    a_init,
                    v_init[Self::memory_to_subtable_index(memory_index)],
                    F::zero(),
                )
            })
            .collect()
    }
    fn final_tuples(
        _preprocessing: &Self::Preprocessing,
        openings: &Self::Openings,
        _: &NoExogenousOpenings,
    ) -> Vec<Self::MemoryTuple> {
        let a_init = openings.a_init_final.unwrap();
        let v_init = openings.v_init_final.as_ref().unwrap();

        (0..Self::num_memories())
            .map(|memory_index| {
                let dim_index = Self::memory_to_dimension_index(memory_index);
                (
                    a_init,
                    v_init[Self::memory_to_subtable_index(memory_index)],
                    openings.final_cts[dim_index],
                )
            })
            .collect()
    }
}

pub struct SurgePrimarySumcheck<F>
where
    F: JoltField,
{
    sumcheck_proof: SumcheckInstanceProof<F>,
    num_rounds: usize,
    claimed_evaluation: F,
    E_poly_openings: Vec<F>,
}

pub struct SurgePreprocessing<F, Instruction, const C: usize, const M: usize>
where
    F: JoltField,
    Instruction: JoltInstruction + Default,
{
    _instruction: PhantomData<Instruction>,
    materialized_subtables: Vec<Vec<F>>,
}

#[allow(clippy::type_complexity)]
pub struct SurgeProof<F, PCS, Instruction, const C: usize, const M: usize>
where
    F: JoltField,
    PCS: CommitmentScheme<Field = F>,
    Instruction: JoltInstruction + Default,
{
    _instruction: PhantomData<Instruction>,
    /// Commitments to all polynomials
    commitments: SurgeCommitments<PCS>,

    /// Primary collation sumcheck proof
    primary_sumcheck: SurgePrimarySumcheck<F>,

    memory_checking: MemoryCheckingProof<F, PCS, SurgeOpenings<F>, NoExogenousOpenings>,
}

impl<F, Instruction, const C: usize, const M: usize> SurgePreprocessing<F, Instruction, C, M>
where
    F: JoltField,
    Instruction: JoltInstruction + Default + Sync,
{
    #[tracing::instrument(skip_all, name = "Surge::preprocess")]
    pub fn preprocess() -> Self {
        let instruction = Instruction::default();

        let materialized_subtables = instruction
            .subtables(C, M)
            .par_iter()
            .map(|(subtable, _)| subtable.materialize(M))
            .collect();

        // TODO(moodlezoup): do PCS setup here

        Self {
            _instruction: PhantomData,
            materialized_subtables,
        }
    }
}

impl<F, PCS, Instruction, const C: usize, const M: usize> SurgeProof<F, PCS, Instruction, C, M>
where
    F: JoltField,
    PCS: CommitmentScheme<Field = F>,
    Instruction: JoltInstruction + Default + Sync,
{
    // TODO(moodlezoup): We can be more efficient (use fewer memories) if we use subtable_indices
    fn num_memories() -> usize {
        C * Instruction::default().subtables::<F>(C, M).len()
    }

    /// Maps an index [0, NUM_MEMORIES) -> [0, NUM_SUBTABLES)
    fn memory_to_subtable_index(i: usize) -> usize {
        i / C
    }

    /// Maps an index [0, NUM_MEMORIES) -> [0, C)
    fn memory_to_dimension_index(i: usize) -> usize {
        i % C
    }

    fn protocol_name() -> &'static [u8] {
        b"Surge"
    }

    /// Computes the maximum number of group generators needed to commit to Surge polynomials
    /// using Hyrax, given `M` and the maximum number of lookups.
    pub fn num_generators(max_num_lookups: usize) -> usize {
        let max_num_lookups = max_num_lookups.next_power_of_two();
        let num_read_write_generators = matrix_dimensions(max_num_lookups.log_2(), 16).1;
        let num_init_final_generators =
            matrix_dimensions((M * Self::num_memories()).next_power_of_two().log_2(), 4).1;
        std::cmp::max(num_read_write_generators, num_init_final_generators)
    }

    #[tracing::instrument(skip_all, name = "Surge::prove")]
    pub fn prove(
        preprocessing: &SurgePreprocessing<F, Instruction, C, M>,
        generators: &PCS::Setup,
        ops: Vec<Instruction>,
    ) -> (Self, Option<ProverDebugInfo<F>>) {
        let mut transcript = ProofTranscript::new(b"Surge transcript");
        let mut opening_accumulator: ProverOpeningAccumulator<F> = ProverOpeningAccumulator::new();
        transcript.append_protocol_name(Self::protocol_name());

        let num_lookups = ops.len().next_power_of_two();
        let polynomials = Self::generate_witness(preprocessing, &ops);

        let mut commitments = SurgeCommitments::<PCS>::initialize(preprocessing);
        let trace_polys = polynomials.read_write_values();
        let trace_comitments =
            PCS::batch_commit_polys_ref(&trace_polys, generators, BatchType::SurgeReadWrite);
        commitments
            .read_write_values_mut()
            .into_iter()
            .zip(trace_comitments.into_iter())
            .for_each(|(dest, src)| *dest = src);
        commitments.final_cts = PCS::batch_commit_polys(
            &polynomials.final_cts,
            generators,
            BatchType::SurgeInitFinal,
        );

        let num_rounds = num_lookups.log_2();
        let instruction = Instruction::default();

        // TODO(sragss): Commit some of this stuff to transcript?

        // Primary sumcheck
        let r_primary_sumcheck = transcript.challenge_vector(num_rounds);
        let eq: DensePolynomial<F> = DensePolynomial::new(EqPolynomial::evals(&r_primary_sumcheck));
        let sumcheck_claim: F = Self::compute_primary_sumcheck_claim(&polynomials, &eq);

        transcript.append_scalar(&sumcheck_claim);
        let mut combined_sumcheck_polys = polynomials.E_polys.clone();
        combined_sumcheck_polys.push(eq);

        let combine_lookups_eq = |vals: &[F]| -> F {
            let vals_no_eq: &[F] = &vals[0..(vals.len() - 1)];
            let eq = vals[vals.len() - 1];
            instruction.combine_lookups(vals_no_eq, C, M) * eq
        };

        let (primary_sumcheck_proof, r_z, mut sumcheck_openings) =
            SumcheckInstanceProof::<F>::prove_arbitrary::<_>(
                &sumcheck_claim,
                num_rounds,
                &mut combined_sumcheck_polys,
                combine_lookups_eq,
                instruction.g_poly_degree(C) + 1, // combined degree + eq term
                &mut transcript,
            );

        // Remove EQ
        let _ = combined_sumcheck_polys.pop();
        let _ = sumcheck_openings.pop();
        opening_accumulator.append(
            &polynomials.E_polys.iter().collect::<Vec<_>>(),
            DensePolynomial::new(EqPolynomial::evals(&r_z)),
            r_z.clone(),
            &sumcheck_openings.iter().collect::<Vec<_>>(),
            &mut transcript,
        );

        let primary_sumcheck = SurgePrimarySumcheck {
            claimed_evaluation: sumcheck_claim,
            sumcheck_proof: primary_sumcheck_proof,
            num_rounds,
            E_poly_openings: sumcheck_openings,
        };

        let memory_checking = SurgeProof::prove_memory_checking(
            generators,
            preprocessing,
            &polynomials,
            &JoltPolynomials::default(), // Hack: required by the memory-checking trait, but unused in Surge
            &mut opening_accumulator,
            &mut transcript,
        );

        let proof = SurgeProof {
            _instruction: PhantomData,
            commitments,
            primary_sumcheck,
            memory_checking,
        };
        #[cfg(test)]
        let debug_info = Some(ProverDebugInfo {
            transcript,
            opening_accumulator,
        });
        #[cfg(not(test))]
        let debug_info = None;

        (proof, debug_info)
    }

    pub fn verify(
        preprocessing: &SurgePreprocessing<F, Instruction, C, M>,
        generators: &PCS::Setup,
        proof: SurgeProof<F, PCS, Instruction, C, M>,
        _debug_info: Option<ProverDebugInfo<F>>,
    ) -> Result<(), ProofVerifyError> {
        let mut transcript = ProofTranscript::new(b"Surge transcript");
        let mut opening_accumulator: VerifierOpeningAccumulator<F, PCS> =
            VerifierOpeningAccumulator::new();
        #[cfg(test)]
        if let Some(debug_info) = _debug_info {
            transcript.compare_to(debug_info.transcript);
            opening_accumulator.compare_to(debug_info.opening_accumulator, &generators);
        }

        transcript.append_protocol_name(Self::protocol_name());
        let instruction = Instruction::default();

        let r_primary_sumcheck = transcript.challenge_vector(proof.primary_sumcheck.num_rounds);

        transcript.append_scalar(&proof.primary_sumcheck.claimed_evaluation);
        let primary_sumcheck_poly_degree = instruction.g_poly_degree(C) + 1;
        let (claim_last, r_z) = proof.primary_sumcheck.sumcheck_proof.verify(
            proof.primary_sumcheck.claimed_evaluation,
            proof.primary_sumcheck.num_rounds,
            primary_sumcheck_poly_degree,
            &mut transcript,
        )?;

        let eq_eval = EqPolynomial::new(r_primary_sumcheck.to_vec()).evaluate(&r_z);
        assert_eq!(
            eq_eval * instruction.combine_lookups(&proof.primary_sumcheck.E_poly_openings, C, M),
            claim_last,
            "Primary sumcheck check failed."
        );

        opening_accumulator.append(
            &proof.commitments.E_polys.iter().collect::<Vec<_>>(),
            r_z.clone(),
            &proof
                .primary_sumcheck
                .E_poly_openings
                .iter()
                .collect::<Vec<_>>(),
            &mut transcript,
        );

        Self::verify_memory_checking(
            preprocessing,
            generators,
            proof.memory_checking,
            &proof.commitments,
            &JoltCommitments::<PCS>::default(),
            &mut opening_accumulator,
            &mut transcript,
        )
    }

    #[tracing::instrument(skip_all, name = "Surge::construct_polys")]
    fn generate_witness(
        preprocessing: &SurgePreprocessing<F, Instruction, C, M>,
        ops: &[Instruction],
    ) -> SurgePolynomials<F> {
        let num_lookups = ops.len().next_power_of_two();
        let mut dim_usize: Vec<Vec<usize>> = vec![vec![0; num_lookups]; C];

        let mut read_cts = vec![vec![0usize; num_lookups]; C];
        let mut final_cts = vec![vec![0usize; M]; C];
        let log_M = ark_std::log2(M) as usize;

        for (op_index, op) in ops.iter().enumerate() {
            let access_sequence = op.to_indices(C, log_M);
            assert_eq!(access_sequence.len(), C);

            for dimension_index in 0..C {
                let memory_address = access_sequence[dimension_index];
                debug_assert!(memory_address < M);

                dim_usize[dimension_index][op_index] = memory_address;

                let ts = final_cts[dimension_index][memory_address];
                read_cts[dimension_index][op_index] = ts;
                let write_timestamp = ts + 1;
                final_cts[dimension_index][memory_address] = write_timestamp;
            }
        }

        // num_ops is padded to the nearest power of 2 for the usage of DensePolynomial. We cannot just fill
        // in zeros for read_cts and final_cts as this implicitly specifies a read at address 0. The prover
        // and verifier plumbing assume write_ts(r) = read_ts(r) + 1. This will not hold unless we update
        // the final_cts for these phantom reads.
        for fake_ops_index in ops.len()..num_lookups {
            for dimension_index in 0..C {
                let memory_address = 0;
                let ts = final_cts[dimension_index][memory_address];
                read_cts[dimension_index][fake_ops_index] = ts;
                let write_timestamp = ts + 1;
                final_cts[dimension_index][memory_address] = write_timestamp;
            }
        }

        let dim: Vec<DensePolynomial<F>> = dim_usize
            .iter()
            .map(|dim| DensePolynomial::from_usize(dim))
            .collect();
        let read_cts: Vec<DensePolynomial<F>> = read_cts
            .iter()
            .map(|read| DensePolynomial::from_usize(read))
            .collect();
        let final_cts: Vec<DensePolynomial<F>> = final_cts
            .iter()
            .map(|fin| DensePolynomial::from_usize(fin))
            .collect();

        // Construct E
        let mut E_i_evals = Vec::with_capacity(Self::num_memories());
        for E_index in 0..Self::num_memories() {
            let mut E_evals = Vec::with_capacity(num_lookups);
            for op_index in 0..num_lookups {
                let dimension_index = Self::memory_to_dimension_index(E_index);
                let subtable_index = Self::memory_to_subtable_index(E_index);

                let eval_index = dim_usize[dimension_index][op_index];
                let eval = preprocessing.materialized_subtables[subtable_index][eval_index];
                E_evals.push(eval);
            }
            E_i_evals.push(E_evals);
        }
        let E_polys: Vec<DensePolynomial<F>> = E_i_evals
            .iter()
            .map(|E| DensePolynomial::new(E.to_vec()))
            .collect();

        SurgePolynomials {
            dim,
            read_cts,
            final_cts,
            E_polys,
            a_init_final: None,
            v_init_final: None,
        }
    }

    #[tracing::instrument(skip_all, name = "Surge::compute_primary_sumcheck_claim")]
    fn compute_primary_sumcheck_claim(polys: &SurgePolynomials<F>, eq: &DensePolynomial<F>) -> F {
        let g_operands = &polys.E_polys;
        let hypercube_size = g_operands[0].len();
        g_operands
            .iter()
            .for_each(|operand| assert_eq!(operand.len(), hypercube_size));

        let instruction = Instruction::default();

        (0..hypercube_size)
            .into_par_iter()
            .map(|eval_index| {
                let g_operands: Vec<F> = (0..Self::num_memories())
                    .map(|memory_index| g_operands[memory_index][eval_index])
                    .collect();
                eq[eval_index] * instruction.combine_lookups(&g_operands, C, M)
            })
            .sum()
    }
}

#[cfg(test)]
mod tests {
    use super::SurgePreprocessing;
    use crate::{
        jolt::instruction::xor::XORInstruction,
        lasso::surge::SurgeProof,
        poly::commitment::{
            commitment_scheme::{BatchType, CommitShape, CommitmentScheme},
            hyperkzg::HyperKZG,
        },
    };
    use ark_bn254::{Bn254, Fr};
    use ark_std::test_rng;
    use rand_core::RngCore;

    #[test]
    fn surge_32_e2e() {
<<<<<<< HEAD
        const WORD_SIZE: usize = 32;

        let ops = vec![
            XORInstruction::<WORD_SIZE>(12, 12),
            XORInstruction::<WORD_SIZE>(12, 82),
            XORInstruction::<WORD_SIZE>(12, 12),
            XORInstruction::<WORD_SIZE>(25, 12),
        ];
        const C: usize = 8;
        const M: usize = 1 << 8;

        let mut transcript = ProofTranscript::new(b"test_transcript");
        let preprocessing = SurgePreprocessing::preprocess();
        let generators = PedersenGenerators::new(
            SurgeProof::<Fr, HyraxScheme<G1Projective>, XORInstruction<WORD_SIZE>, C, M>::num_generators(128),
            b"LassoV1",
        );
        let proof =
            SurgeProof::<Fr, HyraxScheme<G1Projective>, XORInstruction<WORD_SIZE>, C, M>::prove(
                &preprocessing,
                &generators,
                ops,
                &mut transcript,
            );
=======
        let mut rng = test_rng();
        const WORD_SIZE: usize = 32;
        const C: usize = 4;
        const M: usize = 1 << 16;
        const NUM_OPS: usize = 1024;

        let ops = std::iter::repeat_with(|| {
            XORInstruction::<WORD_SIZE>(rng.next_u32() as u64, rng.next_u32() as u64)
        })
        .take(NUM_OPS)
        .collect();
>>>>>>> 8f28f258

        let preprocessing = SurgePreprocessing::preprocess();
        let generators = HyperKZG::setup(&[CommitShape::new(M, BatchType::SurgeReadWrite)]);
        let (proof, debug_info) =
            SurgeProof::<Fr, HyperKZG<Bn254>, XORInstruction<WORD_SIZE>, C, M>::prove(
                &preprocessing,
                &generators,
                ops,
            );

        SurgeProof::verify(&preprocessing, &generators, proof, debug_info).expect("should work");
    }

    #[test]
    fn surge_32_e2e_non_pow_2() {
<<<<<<< HEAD
        const WORD_SIZE: usize = 32;

        let ops = vec![
            XORInstruction::<WORD_SIZE>(0, 1),
            XORInstruction::<WORD_SIZE>(101, 101),
            XORInstruction::<WORD_SIZE>(202, 1),
            XORInstruction::<WORD_SIZE>(220, 1),
            XORInstruction::<WORD_SIZE>(220, 1),
        ];
        const C: usize = 2;
        const M: usize = 1 << 8;

        let mut transcript = ProofTranscript::new(b"test_transcript");
        let preprocessing = SurgePreprocessing::preprocess();
        let generators = PedersenGenerators::new(
            SurgeProof::<Fr, HyraxScheme<G1Projective>, XORInstruction<WORD_SIZE>, C, M>::num_generators(128),
            b"LassoV1",
        );
        let proof =
            SurgeProof::<Fr, HyraxScheme<G1Projective>, XORInstruction<WORD_SIZE>, C, M>::prove(
                &preprocessing,
                &generators,
                ops,
                &mut transcript,
            );
=======
        let mut rng = test_rng();
        const WORD_SIZE: usize = 32;
        const C: usize = 4;
        const M: usize = 1 << 16;

        const NUM_OPS: usize = 1000;
>>>>>>> 8f28f258

        let ops = std::iter::repeat_with(|| {
            XORInstruction::<WORD_SIZE>(rng.next_u32() as u64, rng.next_u32() as u64)
        })
        .take(NUM_OPS)
        .collect();

        let preprocessing = SurgePreprocessing::preprocess();
        let generators = HyperKZG::setup(&[CommitShape::new(M, BatchType::SurgeReadWrite)]);
        let (proof, debug_info) =
            SurgeProof::<Fr, HyperKZG<Bn254>, XORInstruction<WORD_SIZE>, C, M>::prove(
                &preprocessing,
                &generators,
                ops,
            );

        SurgeProof::verify(&preprocessing, &generators, proof, debug_info).expect("should work");
    }
}<|MERGE_RESOLUTION|>--- conflicted
+++ resolved
@@ -657,32 +657,6 @@
 
     #[test]
     fn surge_32_e2e() {
-<<<<<<< HEAD
-        const WORD_SIZE: usize = 32;
-
-        let ops = vec![
-            XORInstruction::<WORD_SIZE>(12, 12),
-            XORInstruction::<WORD_SIZE>(12, 82),
-            XORInstruction::<WORD_SIZE>(12, 12),
-            XORInstruction::<WORD_SIZE>(25, 12),
-        ];
-        const C: usize = 8;
-        const M: usize = 1 << 8;
-
-        let mut transcript = ProofTranscript::new(b"test_transcript");
-        let preprocessing = SurgePreprocessing::preprocess();
-        let generators = PedersenGenerators::new(
-            SurgeProof::<Fr, HyraxScheme<G1Projective>, XORInstruction<WORD_SIZE>, C, M>::num_generators(128),
-            b"LassoV1",
-        );
-        let proof =
-            SurgeProof::<Fr, HyraxScheme<G1Projective>, XORInstruction<WORD_SIZE>, C, M>::prove(
-                &preprocessing,
-                &generators,
-                ops,
-                &mut transcript,
-            );
-=======
         let mut rng = test_rng();
         const WORD_SIZE: usize = 32;
         const C: usize = 4;
@@ -694,7 +668,6 @@
         })
         .take(NUM_OPS)
         .collect();
->>>>>>> 8f28f258
 
         let preprocessing = SurgePreprocessing::preprocess();
         let generators = HyperKZG::setup(&[CommitShape::new(M, BatchType::SurgeReadWrite)]);
@@ -710,40 +683,12 @@
 
     #[test]
     fn surge_32_e2e_non_pow_2() {
-<<<<<<< HEAD
-        const WORD_SIZE: usize = 32;
-
-        let ops = vec![
-            XORInstruction::<WORD_SIZE>(0, 1),
-            XORInstruction::<WORD_SIZE>(101, 101),
-            XORInstruction::<WORD_SIZE>(202, 1),
-            XORInstruction::<WORD_SIZE>(220, 1),
-            XORInstruction::<WORD_SIZE>(220, 1),
-        ];
-        const C: usize = 2;
-        const M: usize = 1 << 8;
-
-        let mut transcript = ProofTranscript::new(b"test_transcript");
-        let preprocessing = SurgePreprocessing::preprocess();
-        let generators = PedersenGenerators::new(
-            SurgeProof::<Fr, HyraxScheme<G1Projective>, XORInstruction<WORD_SIZE>, C, M>::num_generators(128),
-            b"LassoV1",
-        );
-        let proof =
-            SurgeProof::<Fr, HyraxScheme<G1Projective>, XORInstruction<WORD_SIZE>, C, M>::prove(
-                &preprocessing,
-                &generators,
-                ops,
-                &mut transcript,
-            );
-=======
         let mut rng = test_rng();
         const WORD_SIZE: usize = 32;
         const C: usize = 4;
         const M: usize = 1 << 16;
 
         const NUM_OPS: usize = 1000;
->>>>>>> 8f28f258
 
         let ops = std::iter::repeat_with(|| {
             XORInstruction::<WORD_SIZE>(rng.next_u32() as u64, rng.next_u32() as u64)
