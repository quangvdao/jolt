--- conflicted
+++ resolved
@@ -9,12 +9,8 @@
 use crate::subprotocols::sumcheck_prover::SumcheckInstanceProver;
 use crate::subprotocols::sumcheck_verifier::SumcheckInstanceVerifier;
 use crate::zkvm::bytecode::BytecodePreprocessing;
-<<<<<<< HEAD
 use crate::zkvm::config;
-=======
 use crate::zkvm::ram::sparse_matrix_poly::SparseMatrixPolynomial;
-use crate::zkvm::witness::compute_d_parameter;
->>>>>>> df30fe4e
 use crate::{
     field::JoltField,
     poly::{
@@ -120,196 +116,12 @@
             )
             .0;
 
-<<<<<<< HEAD
-        let T = trace.len();
-        let num_chunks = rayon::current_num_threads().next_power_of_two().min(T);
-        let chunk_size = T / num_chunks;
-
-        let span = tracing::span!(tracing::Level::INFO, "compute deltas");
-        let _guard = span.enter();
-
-        let deltas: Vec<Vec<i128>> = trace[..T - chunk_size]
-            .par_chunks_exact(chunk_size)
-            .map(|trace_chunk| {
-                let mut delta = vec![0; params.K];
-                for cycle in trace_chunk.iter() {
-                    let ram_op = cycle.ram_access();
-                    let k =
-                        remap_address(ram_op.address() as u64, memory_layout).unwrap_or(0) as usize;
-                    let increment = match ram_op {
-                        RAMAccess::Write(write) => {
-                            write.post_value as i128 - write.pre_value as i128
-                        }
-                        _ => 0,
-                    };
-                    delta[k] += increment;
-                }
-                delta
-            })
-            .collect();
-
-        drop(_guard);
-        drop(span);
-
-        let ram_addresses = trace
-            .par_iter()
-            .map(|cycle| remap_address(cycle.ram_access().address() as u64, memory_layout))
-            .collect::<Vec<_>>();
-
-        // #[cfg(feature = "test_incremental")]
-        // let mut val_test: MultilinearPolynomial<F> = {
-        //     // Compute Val in cycle-major order, since we will be binding
-        //     // from low-to-high starting with the cycle variables
-        //     let mut val: Vec<i128> = vec![0; K * T];
-        //     val.par_chunks_mut(T).enumerate().for_each(|(k, val_k)| {
-        //         let mut current_val = initial_memory_state[k];
-        //         for j in 0..T {
-        //             val_k[j] = current_val as i128;
-        //             if ram_addresses[j] == Some(k as u64) {
-        //                 current_val = write_values[j] as i128;
-        //             }
-        //         }
-        //     });
-        //     MultilinearPolynomial::from(val.iter().map(|v| F::from_i128(*v)).collect::<Vec<F>>())
-        // };
-
-        // #[cfg(feature = "test_incremental")]
-        // let mut ra_test = {
-        //     // Compute ra in cycle-major order, since we will be binding
-        //     // from low-to-high starting with the cycle variables
-        //     let mut ra: Vec<F> = unsafe_allocate_zero_vec(K * T);
-        //     ra.par_chunks_mut(T).enumerate().for_each(|(k, ra_k)| {
-        //         for j in 0..T {
-        //             if ram_addresses[j] == Some(k as u64) {
-        //                 ra_k[j] = F::one();
-        //             }
-        //         }
-        //     });
-        //     MultilinearPolynomial::from(ra)
-        // };
-        //
-        // #[cfg(feature = "test_incremental")]
-        // let mut inc_test = {
-        //     let mut inc = unsafe_allocate_zero_vec(K * T);
-        //     inc.par_chunks_mut(T).enumerate().for_each(|(k, inc_k)| {
-        //         for j in 0..T {
-        //             if ram_addresses[j] == Some(k as u64) {
-        //                 inc_k[j] = F::from_i128(deltas[k][j]);
-        //             }
-        //         }
-        //     });
-        //     MultilinearPolynomial::from(inc)
-        // };
-
-        let span = tracing::span!(tracing::Level::INFO, "compute checkpoints");
-        let _guard = span.enter();
-
-        // Value in register k before the jth cycle, for j \in {0, chunk_size, 2 * chunk_size, ...}
-        let mut checkpoints: Vec<Vec<i128>> = Vec::with_capacity(num_chunks);
-        checkpoints.push(
-            initial_memory_state
-                .par_iter()
-                .map(|x| *x as i128)
-                .collect(),
-        );
-
-        for (chunk_index, delta) in deltas.into_iter().enumerate() {
-            let next_checkpoint = checkpoints[chunk_index]
-                .par_iter()
-                .zip(delta.into_par_iter())
-                .map(|(val_k, delta_k)| val_k + delta_k)
-                .collect();
-            checkpoints.push(next_checkpoint);
-        }
-        // TODO(moodlezoup): could potentially generate these checkpoints in the tracer
-        // Generate checkpoints as a flat vector because it will be turned into the
-        // materialized Val polynomial after the first half of sumcheck.
-        let mut val_checkpoints: Vec<u64> = vec![0; params.K * num_chunks];
-        val_checkpoints
-            .par_chunks_mut(params.K)
-            .zip(checkpoints.into_par_iter())
-            .for_each(|(val_checkpoint, checkpoint)| {
-                val_checkpoint
-                    .iter_mut()
-                    .zip(checkpoint.iter())
-                    .for_each(|(dest, src)| *dest = *src as u64)
-            });
-
-        drop(_guard);
-        drop(span);
-
-        // #[cfg(feature = "test_incremental")]
-        // {
-        //     // Check that checkpoints are correct
-        //     for (chunk_index, checkpoint) in val_checkpoints.chunks(K).enumerate() {
-        //         let j = chunk_index * chunk_size;
-        //         for (k, V_k) in checkpoint.iter().enumerate() {
-        //             assert_eq!(
-        //                 *V_k,
-        //                 val_test.get_bound_coeff(k * T + j),
-        //                 "k = {k}, j = {j}"
-        //             );
-        //         }
-        //     }
-        // }
-
-        // A table that, in round i of sumcheck, stores all evaluations
-        //     EQ(x, r_i, ..., r_1)
-        // as x ranges over {0, 1}^i.
-        // (As described in "Computing other necessary arrays and worst-case
-        // accounting", Section 8.2.2)
-        let mut A: Vec<F> = unsafe_allocate_zero_vec(chunk_size);
-        A[0] = F::one();
-
-        let span = tracing::span!(
-            tracing::Level::INFO,
-            "compute I (increments data structure)"
-        );
-        let _guard = span.enter();
-
-        // Data structure described in Equation (72)
-        let I: Vec<Vec<(usize, usize, F, i128)>> = trace
-            .par_chunks(chunk_size)
-            .enumerate()
-            .map(|(chunk_index, trace_chunk)| {
-                // Row index of the I matrix
-                let mut j = chunk_index * chunk_size;
-                let I_chunk = trace_chunk
-                    .iter()
-                    .map(|cycle| {
-                        let ram_op = cycle.ram_access();
-                        let k = remap_address(ram_op.address() as u64, memory_layout).unwrap_or(0)
-                            as usize;
-                        let increment = match ram_op {
-                            RAMAccess::Write(write) => {
-                                write.post_value as i128 - write.pre_value as i128
-                            }
-                            _ => 0,
-                        };
-                        let inc = (j, k, F::zero(), increment);
-                        j += 1;
-                        inc
-                    })
-                    .collect();
-                I_chunk
-            })
-            .collect();
-
-        drop(_guard);
-        drop(span);
-
-        let gruens_eq_r_prime = GruenSplitEqPolynomial::new(&r_prime.r, BindingOrder::LowToHigh);
-
-        let ram_d = config::params().one_hot.compute_d(ram_K);
-        let inc_cycle = CommittedPolynomial::RamInc.generate_witness(
-=======
         let eq_r_prime = GruenSplitEqPolynomial::new(&r_prime.r, BindingOrder::LowToHigh);
         let inc = CommittedPolynomial::RamInc.generate_witness(
->>>>>>> df30fe4e
             bytecode_preprocessing,
             memory_layout,
             trace,
-            compute_d_parameter(ram_K),
+            config::params().one_hot.compute_d(ram_K),
         );
         let sparse_matrix = SparseMatrixPolynomial::new(trace, memory_layout);
         let val_init = initial_memory_state
