use rand::prelude::StdRng;
use rand::RngCore;
use serde::{Deserialize, Serialize};

use super::{JoltInstruction, SubtableIndices};
use crate::field::JoltField;
use crate::jolt::subtable::identity::IdentitySubtable;
use crate::jolt::subtable::{
    sign_extend::SignExtendSubtable, truncate_overflow::TruncateOverflowSubtable, LassoSubtable,
};
use crate::utils::instruction_utils::chunk_operand_usize;

<<<<<<< HEAD
#[derive(Copy, Clone, Default, Debug, Serialize, Deserialize)]
=======
#[derive(Copy, Clone, Default, Debug, Serialize, Deserialize, PartialEq)]
>>>>>>> 8f28f258
pub struct LBInstruction<const WORD_SIZE: usize>(pub u64);

impl<const WORD_SIZE: usize> JoltInstruction for LBInstruction<WORD_SIZE> {
    fn operands(&self) -> (u64, u64) {
        (0, self.0)
    }

    fn combine_lookups<F: JoltField>(&self, vals: &[F], C: usize, M: usize) -> F {
        // result = byte + \sum_{i=1}^{C-1} 2^{8 * i} * sign_extension
        assert!(M >= 1 << 8);

        let byte = vals[0];
        let sign_extension = vals[1];

        let mut result = byte;
        for i in 1..C {
            result += F::from_u64(1 << (8 * i)).unwrap() * sign_extension;
        }
        result
    }

    fn g_poly_degree(&self, _: usize) -> usize {
        1
    }

    fn subtables<F: JoltField>(
        &self,
        C: usize,
        M: usize,
    ) -> Vec<(Box<dyn LassoSubtable<F>>, SubtableIndices)> {
        // This assertion ensures that we only need one TruncateOverflowSubtable
        assert!(M >= 1 << 8);
        vec![
            (
                // Truncate all but the lowest eight bits of the last chunk,
                // which contains the lower 8 bits of the loaded value.
                Box::new(TruncateOverflowSubtable::<F, 8>::new()),
                SubtableIndices::from(C - 1),
            ),
            (
                // Sign extend the lowest eight bits of the last chunk,
                // which contains the lower 8 bits of the loaded value.
                Box::new(SignExtendSubtable::<F, 8>::new()),
                SubtableIndices::from(C - 1),
            ),
            (
                // Not used for lookup, but this implicitly range-checks
                // the remaining query chunks
                Box::new(IdentitySubtable::<F>::new()),
                SubtableIndices::from(0..C - 1),
            ),
        ]
    }

    fn to_indices(&self, C: usize, log_M: usize) -> Vec<usize> {
        chunk_operand_usize(self.0, C, log_M)
    }

    fn lookup_entry(&self) -> u64 {
        // Sign-extend lower 8 bits of the loaded value
<<<<<<< HEAD
        // This is the same for both 32-bit and 64-bit word sizes
        (self.0 & 0xff) as i8 as i32 as u32 as u64
=======
        if WORD_SIZE == 32 {
            (self.0 & 0xff) as i8 as i32 as u32 as u64
        } else if WORD_SIZE == 64 {
            (self.0 & 0xff) as i8 as i64 as u64
        } else {
            panic!("LB is only implemented for 32-bit or 64-bit word sizes");
        }
>>>>>>> 8f28f258
    }

    fn random(&self, rng: &mut StdRng) -> Self {
        if WORD_SIZE == 32 {
            Self(rng.next_u32() as u64)
        } else if WORD_SIZE == 64 {
            Self(rng.next_u64())
        } else {
            panic!("Only 32-bit and 64-bit word sizes are supported");
        }
    }
}

#[cfg(test)]
mod test {
    use ark_bn254::Fr;
    use ark_std::test_rng;
    use rand_chacha::rand_core::RngCore;

    use super::LBInstruction;
    use crate::{jolt::instruction::JoltInstruction, jolt_instruction_test};

    #[test]
    fn lb_instruction_32_e2e() {
        let mut rng = test_rng();
        const C: usize = 4;
        const M: usize = 1 << 16;
        const WORD_SIZE: usize = 32;

        // Random
        for _ in 0..256 {
            let x = rng.next_u32() as u64;
            let instruction = LBInstruction::<WORD_SIZE>(x);
            jolt_instruction_test!(instruction);
        }

        // Edge cases
        let u32_max: u64 = u32::MAX as u64;
        let instructions = vec![
            LBInstruction::<WORD_SIZE>(0),
            LBInstruction::<WORD_SIZE>(1),
            LBInstruction::<WORD_SIZE>(100),
            LBInstruction::<WORD_SIZE>(u32_max),
            LBInstruction::<WORD_SIZE>(1 << 8),
            LBInstruction::<WORD_SIZE>(u32_max - 100),
<<<<<<< HEAD
=======
        ];
        for instruction in instructions {
            jolt_instruction_test!(instruction);
        }
    }

    #[test]
    fn lb_instruction_64_e2e() {
        let mut rng = test_rng();
        const C: usize = 8;
        const M: usize = 1 << 16;
        const WORD_SIZE: usize = 64;

        // Random
        for _ in 0..256 {
            let x = rng.next_u64();
            let instruction = LBInstruction::<WORD_SIZE>(x);
            jolt_instruction_test!(instruction);
        }

        // Edge cases
        let u64_max: u64 = u64::MAX;
        let instructions = vec![
            LBInstruction::<WORD_SIZE>(0),
            LBInstruction::<WORD_SIZE>(1),
            LBInstruction::<WORD_SIZE>(100),
            LBInstruction::<WORD_SIZE>(u64_max),
            LBInstruction::<WORD_SIZE>(1 << 8),
            LBInstruction::<WORD_SIZE>(1 << 32 - 1),
>>>>>>> 8f28f258
        ];
        for instruction in instructions {
            jolt_instruction_test!(instruction);
        }
    }

    // Doesn't work for now
    // #[test]
    // fn lb_instruction_64_e2e() {
    //     let mut rng = test_rng();
    //     const C: usize = 8;
    //     const M: usize = 1 << 16;
    //     const WORD_SIZE: usize = 64;

    //     // Random
    //     for _ in 0..256 {
    //         let x = rng.next_u64();
    //         let instruction = LBInstruction::<WORD_SIZE>(x);
    //         jolt_instruction_test!(instruction);
    //     }

    //     // Edge cases
    //     let u64_max: u64 = u64::MAX;
    //     let instructions = vec![
    //         LBInstruction::<WORD_SIZE>(0),
    //         LBInstruction::<WORD_SIZE>(1),
    //         LBInstruction::<WORD_SIZE>(100),
    //         LBInstruction::<WORD_SIZE>(u64_max),
    //         LBInstruction::<WORD_SIZE>(1 << 8),
    //         LBInstruction::<WORD_SIZE>(1 << 32 - 1),
    //     ];
    //     for instruction in instructions {
    //         jolt_instruction_test!(instruction);
    //     }
    // }
}<|MERGE_RESOLUTION|>--- conflicted
+++ resolved
@@ -10,11 +10,7 @@
 };
 use crate::utils::instruction_utils::chunk_operand_usize;
 
-<<<<<<< HEAD
-#[derive(Copy, Clone, Default, Debug, Serialize, Deserialize)]
-=======
 #[derive(Copy, Clone, Default, Debug, Serialize, Deserialize, PartialEq)]
->>>>>>> 8f28f258
 pub struct LBInstruction<const WORD_SIZE: usize>(pub u64);
 
 impl<const WORD_SIZE: usize> JoltInstruction for LBInstruction<WORD_SIZE> {
@@ -75,10 +71,6 @@
 
     fn lookup_entry(&self) -> u64 {
         // Sign-extend lower 8 bits of the loaded value
-<<<<<<< HEAD
-        // This is the same for both 32-bit and 64-bit word sizes
-        (self.0 & 0xff) as i8 as i32 as u32 as u64
-=======
         if WORD_SIZE == 32 {
             (self.0 & 0xff) as i8 as i32 as u32 as u64
         } else if WORD_SIZE == 64 {
@@ -86,7 +78,6 @@
         } else {
             panic!("LB is only implemented for 32-bit or 64-bit word sizes");
         }
->>>>>>> 8f28f258
     }
 
     fn random(&self, rng: &mut StdRng) -> Self {
@@ -132,8 +123,6 @@
             LBInstruction::<WORD_SIZE>(u32_max),
             LBInstruction::<WORD_SIZE>(1 << 8),
             LBInstruction::<WORD_SIZE>(u32_max - 100),
-<<<<<<< HEAD
-=======
         ];
         for instruction in instructions {
             jolt_instruction_test!(instruction);
@@ -163,7 +152,6 @@
             LBInstruction::<WORD_SIZE>(u64_max),
             LBInstruction::<WORD_SIZE>(1 << 8),
             LBInstruction::<WORD_SIZE>(1 << 32 - 1),
->>>>>>> 8f28f258
         ];
         for instruction in instructions {
             jolt_instruction_test!(instruction);
