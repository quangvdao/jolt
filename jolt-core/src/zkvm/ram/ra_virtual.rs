--- conflicted
+++ resolved
@@ -46,11 +46,7 @@
 #[derive(Allocative)]
 pub struct RaSumcheckProver<F: JoltField> {
     /// `ra` polys to be constructed based addresses
-<<<<<<< HEAD
-    pub ra_i_polys: Vec<RaPolynomial<u8, F>>,
-=======
-    ra_i_polys: Vec<RaPolynomial<u16, F>>,
->>>>>>> 7ceb34cb
+    pub ra_i_polys: Vec<RaPolynomial<u16, F>>,
     /// eq poly
     pub eq_poly: MultilinearPolynomial<F>,
     #[allocative(skip)]
