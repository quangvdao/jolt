use common::jolt_device::MemoryLayout;
use num::Integer;
use num_traits::Zero;

use crate::poly::multilinear_polynomial::PolynomialEvaluation;
use crate::poly::opening_proof::OpeningAccumulator;
use crate::poly::split_eq_poly::GruenSplitEqPolynomial;

use crate::poly::unipoly::UniPoly;
use crate::subprotocols::read_write_matrix::{
    ReadWriteMatrixAddressMajor, ReadWriteMatrixCycleMajor,
};
use crate::subprotocols::sumcheck_prover::SumcheckInstanceProver;
use crate::subprotocols::sumcheck_verifier::{SumcheckInstanceParams, SumcheckInstanceVerifier};
use crate::zkvm::bytecode::BytecodePreprocessing;
use crate::zkvm::config::OneHotParams;
use crate::{
    field::JoltField,
    poly::{
        eq_poly::EqPolynomial,
        multilinear_polynomial::{BindingOrder, MultilinearPolynomial, PolynomialBinding},
        opening_proof::{
            OpeningPoint, ProverOpeningAccumulator, SumcheckId, VerifierOpeningAccumulator,
            BIG_ENDIAN,
        },
    },
    transcripts::Transcript,
    utils::math::Math,
    zkvm::witness::{CommittedPolynomial, VirtualPolynomial},
};
use allocative::Allocative;
#[cfg(feature = "allocative")]
use allocative::FlameGraphBuilder;
use rayon::prelude::*;
use tracer::instruction::Cycle;

// RAM read-write checking sumcheck
//
// Proves the relation:
//   Σ_{k,j} eq(r_cycle, j) ⋅ ra(k, j) ⋅ (Val(k, j) + γ ⋅ (inc(j) + Val(k, j)))
//   = rv_claim + γ ⋅ wv_claim
// where:
// - r_cycle are the challenges for the cycle variables in this sumcheck (from Spartan outer)
// - ra(k, j) = 1 if memory address k is accessed at cycle j, and 0 otherwise
// - Val(k, j) is the value at memory address k right before cycle j
// - inc(j) is the change in value at cycle j if a write occurs, and 0 otherwise
// - rv_claim and wv_claim are the claimed read and write values from the Spartan outer sumcheck.
//
// This sumcheck ensures that the values read from and written to RAM are consistent
// with the memory trace and the initial/final memory states.

/// Degree bound of the sumcheck round polynomials in [`RamReadWriteCheckingVerifier`].
const DEGREE_BOUND: usize = 3;

<<<<<<< HEAD
#[derive(CanonicalSerialize, CanonicalDeserialize, Debug, Clone, Default)]
pub struct ReadWriteSumcheckClaims<F: JoltField> {
    pub val_claim: F,
    ra_claim: F,
    inc_claim: F,
=======
pub struct RamReadWriteCheckingParams<F: JoltField> {
    K: usize,
    T: usize,
    gamma: F,
    r_cycle_stage_1: OpeningPoint<BIG_ENDIAN, F>,
}

impl<F: JoltField> RamReadWriteCheckingParams<F> {
    pub fn new(
        opening_accumulator: &dyn OpeningAccumulator<F>,
        transcript: &mut impl Transcript,
        one_hot_params: &OneHotParams,
        trace_length: usize,
    ) -> Self {
        let gamma = transcript.challenge_scalar();
        let (r_cycle_stage_1, _) = opening_accumulator.get_virtual_polynomial_opening(
            VirtualPolynomial::RamReadValue,
            SumcheckId::SpartanOuter,
        );
        RamReadWriteCheckingParams {
            K: one_hot_params.ram_k,
            T: trace_length,
            gamma,
            r_cycle_stage_1,
        }
    }
}

impl<F: JoltField> SumcheckInstanceParams<F> for RamReadWriteCheckingParams<F> {
    fn degree(&self) -> usize {
        DEGREE_BOUND
    }

    fn num_rounds(&self) -> usize {
        self.K.log_2() + self.T.log_2()
    }

    fn input_claim(&self, accumulator: &dyn OpeningAccumulator<F>) -> F {
        let (_, rv_input_claim) = accumulator.get_virtual_polynomial_opening(
            VirtualPolynomial::RamReadValue,
            SumcheckId::SpartanOuter,
        );
        let (_, wv_input_claim) = accumulator.get_virtual_polynomial_opening(
            VirtualPolynomial::RamWriteValue,
            SumcheckId::SpartanOuter,
        );
        rv_input_claim + self.gamma * wv_input_claim
    }

    fn normalize_opening_point(
        &self,
        sumcheck_challenges: &[F::Challenge],
    ) -> OpeningPoint<BIG_ENDIAN, F> {
        // Cycle variables are bound low-to-high
        let r_cycle = sumcheck_challenges[..self.T.log_2()]
            .iter()
            .rev()
            .cloned()
            .collect::<Vec<_>>();
        // Address variables are bound low-to-high
        let r_address = sumcheck_challenges[self.T.log_2()..]
            .iter()
            .rev()
            .cloned()
            .collect::<Vec<_>>();
        [r_address, r_cycle].concat().into()
    }
}

/// A collection of vectors that are used in each of the first log(T / num_chunks)
/// rounds of sumcheck. There is one `DataBuffers` struct per thread/chunk, reused
/// across all log(T / num_chunks) rounds.
#[derive(Allocative)]
struct DataBuffers<F: JoltField> {
    /// Contains
    ///     Val(k, j', 0, ..., 0)
    /// as we iterate over rows j' \in {0, 1}^(log(T) - i)
    val_j_0: Vec<u64>,
    /// `val_j_r[0]` contains
    ///     Val(k, j'', 0, r_i, ..., r_1)
    /// `val_j_r[1]` contains
    ///     Val(k, j'', 1, r_i, ..., r_1)
    /// as we iterate over rows j' \in {0, 1}^(log(T) - i)
    val_j_r: [Vec<F>; 2],
    /// `ra[0]` contains
    ///     ra(k, j'', 0, r_i, ..., r_1)
    /// `ra[1]` contains
    ///     ra(k, j'', 1, r_i, ..., r_1)
    /// as we iterate over rows j' \in {0, 1}^(log(T) - i),
    ra: [Vec<F>; 2],
    dirty_indices: Vec<usize>,
>>>>>>> 34daeed2
}

#[derive(Allocative)]
pub struct RamReadWriteCheckingProver<F: JoltField> {
    sparse_matrix_phase1: ReadWriteMatrixCycleMajor<F>,
    sparse_matrix_phase2: ReadWriteMatrixAddressMajor<F>,
    gruen_eq: Option<GruenSplitEqPolynomial<F>>,
    inc: MultilinearPolynomial<F>,
    // The following polynomials are instantiated after
    // the first phase
    ra: Option<MultilinearPolynomial<F>>,
    val: Option<MultilinearPolynomial<F>>,
    merged_eq: Option<MultilinearPolynomial<F>>,
    #[allocative(skip)]
    params: RamReadWriteCheckingParams<F>,
}

/// Number of cycle variables to bind in Phase 1 (using CycleMajor sparse matrix).
///
/// # Supported configurations
/// The following (phase1, phase2) configurations are supported:
/// - `(T.log_2(), any)` - All cycle vars bound in phase 1
/// - `(0, any)` - Skip phase 1 entirely, start binding address vars
///
/// Other configurations (e.g., leaving 2+ cycle vars for phase 3 while binding
/// all address vars in phase 2) may cause verification failures.
///
/// TODO: make the implementation works for all configurations.
fn phase1_num_rounds(_K: usize, T: usize) -> usize {
    T.log_2()
}

/// Number of address variables to bind in Phase 2 (using AddressMajor sparse matrix).
fn phase2_num_rounds(K: usize, _T: usize) -> usize {
    K.log_2()
}

/// Returns true if all cycle variables are bound in phase 1.
///
/// When this returns true, the advice opening points for `RamValEvaluation` and
/// `RamValFinalEvaluation` are identical, so we only need one advice opening.
pub fn needs_single_advice_opening(T: usize) -> bool {
    phase1_num_rounds(0, T) == T.log_2()
}

impl<F: JoltField> RamReadWriteCheckingProver<F> {
    #[tracing::instrument(skip_all, name = "RamReadWriteCheckingProver::initialize")]
    pub fn initialize(
        params: RamReadWriteCheckingParams<F>,
        trace: &[Cycle],
        bytecode_preprocessing: &BytecodePreprocessing,
        memory_layout: &MemoryLayout,
        initial_ram_state: &[u64],
    ) -> Self {
<<<<<<< HEAD
        let params = ReadWriteCheckingParams::new(
            trace.len(),
            one_hot_params,
            opening_accumulator,
            transcript,
        );

        let r_prime = opening_accumulator
            .get_virtual_polynomial_opening(
                VirtualPolynomial::RamReadValue,
                SumcheckId::SpartanOuter,
            )
            .0;

        let (gruen_eq, merged_eq) = if phase1_num_rounds(params.K, params.T) > 0 {
            (
                Some(GruenSplitEqPolynomial::new(
                    &r_prime.r,
                    BindingOrder::LowToHigh,
                )),
                None,
            )
        } else {
            (
                None,
                Some(MultilinearPolynomial::from(EqPolynomial::evals(&r_prime.r))),
            )
        };
=======
        let r_prime = &params.r_cycle_stage_1;
        let eq_r_prime = GruenSplitEqPolynomial::new(&r_prime.r, BindingOrder::LowToHigh);
>>>>>>> 34daeed2
        let inc = CommittedPolynomial::RamInc.generate_witness(
            bytecode_preprocessing,
            memory_layout,
            trace,
            None,
        );
<<<<<<< HEAD
        let val_init: Vec<_> = initial_memory_state
=======
        let sparse_matrix = SparseMatrixPolynomial::new(trace, memory_layout);
        let val_init = initial_ram_state
>>>>>>> 34daeed2
            .par_iter()
            .map(|x| F::from_u64(*x))
            .collect();
        let sparse_matrix = ReadWriteMatrixCycleMajor::new(trace, val_init, memory_layout);
        let phase1_rounds = phase1_num_rounds(params.K, params.T);
        let phase2_rounds = phase2_num_rounds(params.K, params.T);

        let (sparse_matrix_phase1, sparse_matrix_phase2, ra, val) = if phase1_rounds > 0 {
            (sparse_matrix, Default::default(), None, None)
        } else if phase2_rounds > 0 {
            (Default::default(), sparse_matrix.into(), None, None)
        } else {
            // Both phase1 and phase2 are 0: materialize directly
            let (ra, val) = Into::<ReadWriteMatrixAddressMajor<_, _>>::into(sparse_matrix)
                .materialize(params.K, params.T);
            (Default::default(), Default::default(), Some(ra), Some(val))
        };

<<<<<<< HEAD
        Self {
            sparse_matrix_phase1,
            sparse_matrix_phase2,
            gruen_eq,
            merged_eq,
=======
        RamReadWriteCheckingProver {
            sparse_matrix,
            val_init,
            eq_r_prime,
>>>>>>> 34daeed2
            inc,
            ra,
            val,
            params,
        }
    }

    fn phase1_compute_message(&mut self, previous_claim: F) -> UniPoly<F> {
        let Self {
            inc,
            gruen_eq,
            params,
            sparse_matrix_phase1: sparse_matrix,
            ..
        } = self;
        let gruen_eq = gruen_eq.as_ref().unwrap();

        // Compute quadratic coefficients using Gruen's optimization.
        // When E_in is fully bound (len <= 1), we use E_in_eval = 1 and num_x_in_bits = 0,
        // which makes the outer chunking degenerate to row pairs and skips the inner sum.
        let e_in = gruen_eq.E_in_current();
        let e_in_len = e_in.len();
        let num_x_in_bits = e_in_len.max(1).log_2(); // max(1) so log_2 of 0 or 1 gives 0
        let x_bitmask = (1 << num_x_in_bits) - 1;

        let quadratic_coeffs: [F; DEGREE_BOUND - 1] = sparse_matrix
            .entries
            // Chunk by x_out (when E_in is bound, this is just row pairs)
            .par_chunk_by(|a, b| ((a.row / 2) >> num_x_in_bits) == ((b.row / 2) >> num_x_in_bits))
            .map(|entries| {
                let x_out = (entries[0].row / 2) >> num_x_in_bits;
                let E_out_eval = gruen_eq.E_out_current()[x_out];

                let outer_sum_evals = entries
                    .par_chunk_by(|a, b| a.row / 2 == b.row / 2)
                    .map(|entries| {
                        let odd_row_start_index = entries.partition_point(|entry| entry.row.is_even());
                        let (even_row, odd_row) = entries.split_at(odd_row_start_index);
                        let j_prime = 2 * (entries[0].row / 2);

                        // When E_in is fully bound, x_in = 0 and E_in_eval = 1
                        let E_in_eval = if e_in_len <= 1 {
                            F::one()
                        } else {
                            let x_in = (j_prime / 2) & x_bitmask;
                            e_in[x_in]
                        };

                        let inc_evals = {
                            let inc_0 = inc.get_bound_coeff(j_prime);
                            let inc_1 = inc.get_bound_coeff(j_prime + 1);
                            let inc_infty = inc_1 - inc_0;
                            [inc_0, inc_infty]
                        };

                        let inner_sum_evals = ReadWriteMatrixCycleMajor::prover_message_contribution(
                            even_row,
                            odd_row,
                            inc_evals,
                            params.gamma,
                        );

                        [
                            E_in_eval.mul_unreduced::<9>(inner_sum_evals[0]),
                            E_in_eval.mul_unreduced::<9>(inner_sum_evals[1]),
                        ]
                    })
                    .reduce(
                        || [F::Unreduced::<9>::zero(); DEGREE_BOUND - 1],
                        |running, new| [running[0] + new[0], running[1] + new[1]],
                    )
                    .map(F::from_montgomery_reduce);

                [
                    E_out_eval.mul_unreduced::<9>(outer_sum_evals[0]),
                    E_out_eval.mul_unreduced::<9>(outer_sum_evals[1]),
                ]
            })
            .reduce(
                || [F::Unreduced::<9>::zero(); DEGREE_BOUND - 1],
                |running, new| [running[0] + new[0], running[1] + new[1]],
            )
            .map(F::from_montgomery_reduce);

        // Convert quadratic coefficients to cubic evaluations
        gruen_eq.gruen_poly_deg_3(quadratic_coeffs[0], quadratic_coeffs[1], previous_claim)
    }

    fn phase2_compute_message(&self, previous_claim: F) -> UniPoly<F> {
        let Self {
            inc,
            merged_eq,
            sparse_matrix_phase2,
            params,
            ..
        } = self;
        let merged_eq = merged_eq.as_ref().unwrap();
        sparse_matrix_phase2.compute_prover_message(inc, merged_eq, params.gamma, previous_claim)
    }

    fn phase3_compute_message(&self, previous_claim: F) -> UniPoly<F> {
        let Self {
            inc,
            merged_eq,
            ra,
            val,
            params,
            ..
        } = self;
        let merged_eq = merged_eq.as_ref().unwrap();
        let ra = ra.as_ref().unwrap();
        let val = val.as_ref().unwrap();

        if inc.len() > 1 {
            // Cycle variables remaining
            const DEGREE: usize = 3;
            let K_prime = params.K >> phase2_num_rounds(params.K, params.T);
            let T_prime = inc.len();
            debug_assert_eq!(ra.len(), K_prime * inc.len());

            let evals = (0..inc.len() / 2)
                .into_par_iter()
                .map(|j| {
                    let inc_evals = inc.sumcheck_evals(j, DEGREE, BindingOrder::LowToHigh);
                    let eq_evals = merged_eq.sumcheck_evals(j, DEGREE, BindingOrder::LowToHigh);
                    let inner = (0..K_prime)
                        .into_par_iter()
                        .map(|k| {
                            let ra_evals = ra.sumcheck_evals(
                                k * T_prime / 2 + j,
                                DEGREE,
                                BindingOrder::LowToHigh,
                            );
                            let val_evals = val.sumcheck_evals(
                                k * T_prime / 2 + j,
                                DEGREE,
                                BindingOrder::LowToHigh,
                            );
                            [
                                ra_evals[0]
                                    * (val_evals[0] + params.gamma * (val_evals[0] + inc_evals[0])),
                                ra_evals[1]
                                    * (val_evals[1] + params.gamma * (val_evals[1] + inc_evals[1])),
                                ra_evals[2]
                                    * (val_evals[2] + params.gamma * (val_evals[2] + inc_evals[2])),
                            ]
                        })
                        .fold_with([F::Unreduced::<5>::zero(); DEGREE], |running, new| {
                            [
                                running[0] + new[0].as_unreduced_ref(),
                                running[1] + new[1].as_unreduced_ref(),
                                running[2] + new[2].as_unreduced_ref(),
                            ]
                        })
                        .reduce(
                            || [F::Unreduced::<5>::zero(); DEGREE],
                            |running, new| {
                                [
                                    running[0] + new[0],
                                    running[1] + new[1],
                                    running[2] + new[2],
                                ]
                            },
                        );
                    [
                        eq_evals[0] * F::from_barrett_reduce(inner[0]),
                        eq_evals[1] * F::from_barrett_reduce(inner[1]),
                        eq_evals[2] * F::from_barrett_reduce(inner[2]),
                    ]
                })
                .fold_with([F::Unreduced::<5>::zero(); DEGREE], |running, new| {
                    [
                        running[0] + new[0].as_unreduced_ref(),
                        running[1] + new[1].as_unreduced_ref(),
                        running[2] + new[2].as_unreduced_ref(),
                    ]
                })
                .reduce(
                    || [F::Unreduced::<5>::zero(); DEGREE],
                    |running, new| {
                        [
                            running[0] + new[0],
                            running[1] + new[1],
                            running[2] + new[2],
                        ]
                    },
                );

            UniPoly::from_evals_and_hint(
                previous_claim,
                &[
                    F::from_barrett_reduce(evals[0]),
                    F::from_barrett_reduce(evals[1]),
                    F::from_barrett_reduce(evals[2]),
                ],
            )
        } else {
            const DEGREE: usize = 2;
            // Cycle variables are fully bound
            let inc_eval = inc.final_sumcheck_claim();
            let eq_eval = merged_eq.final_sumcheck_claim();
            let evals = (0..ra.len() / 2)
                .into_par_iter()
                .map(|k| {
                    let ra_evals = ra.sumcheck_evals_array::<DEGREE>(k, BindingOrder::LowToHigh);
                    let val_evals = val.sumcheck_evals_array::<DEGREE>(k, BindingOrder::LowToHigh);

                    [
                        ra_evals[0] * (val_evals[0] + params.gamma * (val_evals[0] + inc_eval)),
                        ra_evals[1] * (val_evals[1] + params.gamma * (val_evals[1] + inc_eval)),
                    ]
                })
                .fold_with([F::Unreduced::<5>::zero(); DEGREE], |running, new| {
                    [
                        running[0] + new[0].as_unreduced_ref(),
                        running[1] + new[1].as_unreduced_ref(),
                    ]
                })
                .reduce(
                    || [F::Unreduced::<5>::zero(); DEGREE],
                    |running, new| [running[0] + new[0], running[1] + new[1]],
                );

            UniPoly::from_evals_and_hint(
                previous_claim,
                &[
                    eq_eval * F::from_barrett_reduce(evals[0]),
                    eq_eval * F::from_barrett_reduce(evals[1]),
                ],
            )
        }
    }

    fn phase1_bind(&mut self, r_j: F::Challenge, round: usize) {
        let Self {
            sparse_matrix_phase1: sparse_matrix,
            inc,
            gruen_eq,
            params,
            ..
        } = self;
        let gruen_eq = gruen_eq.as_mut().unwrap();

        sparse_matrix.bind(r_j);
        gruen_eq.bind(r_j);
        inc.bind_parallel(r_j, BindingOrder::LowToHigh);

        if round == phase1_num_rounds(params.K, params.T) - 1 {
            self.merged_eq = Some(MultilinearPolynomial::LargeScalars(gruen_eq.merge()));
            let sparse_matrix = std::mem::take(sparse_matrix);
            if phase2_num_rounds(params.K, params.T) > 0 {
                self.sparse_matrix_phase2 = sparse_matrix.into();
            } else {
                // Skip to phase 3: all cycle variables bound, no address variables bound yet
                let T_prime = params.T >> phase1_num_rounds(params.K, params.T);
                let (ra, val) = sparse_matrix.materialize(params.K, T_prime);
                self.ra = Some(ra);
                self.val = Some(val);
            }
        }
    }

    fn phase2_bind(&mut self, r_j: F::Challenge, round: usize) {
        let Self {
            params,
            sparse_matrix_phase2: sparse_matrix,
            ..
        } = self;

        sparse_matrix.bind(r_j);

        let phase1_num_rounds = phase1_num_rounds(params.K, params.T);
        let phase2_num_rounds = phase2_num_rounds(params.K, params.T);
        if round == phase1_num_rounds + phase2_num_rounds - 1 {
            let sparse_matrix = std::mem::take(sparse_matrix);
            let (ra, val) = sparse_matrix
                .materialize(params.K >> phase2_num_rounds, params.T >> phase1_num_rounds);
            self.ra = Some(ra);
            self.val = Some(val);
        }
    }

    fn phase3_bind(&mut self, r_j: F::Challenge) {
        let Self {
            ra,
            val,
            inc,
            merged_eq,
            ..
        } = self;

        let merged_eq = merged_eq.as_mut().unwrap();
        let ra = ra.as_mut().unwrap();
        let val = val.as_mut().unwrap();

        if inc.len() > 1 {
            // Cycle variables remaining
            inc.bind_parallel(r_j, BindingOrder::LowToHigh);
            merged_eq.bind_parallel(r_j, BindingOrder::LowToHigh);
        }
        ra.bind_parallel(r_j, BindingOrder::LowToHigh);
        val.bind_parallel(r_j, BindingOrder::LowToHigh);
    }
}

impl<F: JoltField, T: Transcript> SumcheckInstanceProver<F, T> for RamReadWriteCheckingProver<F> {
    fn get_params(&self) -> &dyn SumcheckInstanceParams<F> {
        &self.params
    }

    #[tracing::instrument(skip_all, name = "RamReadWriteCheckingProver::compute_message")]
    fn compute_message(&mut self, round: usize, previous_claim: F) -> UniPoly<F> {
        let phase1_num_rounds = phase1_num_rounds(self.params.K, self.params.T);
        let phase2_num_rounds = phase2_num_rounds(self.params.K, self.params.T);
        if round < phase1_num_rounds {
            self.phase1_compute_message(previous_claim)
        } else if round < phase1_num_rounds + phase2_num_rounds {
            self.phase2_compute_message(previous_claim)
        } else {
            self.phase3_compute_message(previous_claim)
        }
    }

    #[tracing::instrument(skip_all, name = "RamReadWriteCheckingProver::ingest_challenge")]
    fn ingest_challenge(&mut self, r_j: F::Challenge, round: usize) {
        let phase1_num_rounds = phase1_num_rounds(self.params.K, self.params.T);
        let phase2_num_rounds = phase2_num_rounds(self.params.K, self.params.T);
        if round < phase1_num_rounds {
            self.phase1_bind(r_j, round);
        } else if round < phase1_num_rounds + phase2_num_rounds {
            self.phase2_bind(r_j, round);
        } else {
            self.phase3_bind(r_j);
        }
    }

    fn cache_openings(
        &self,
        accumulator: &mut ProverOpeningAccumulator<F>,
        transcript: &mut T,
        sumcheck_challenges: &[F::Challenge],
    ) {
        let opening_point = self.params.normalize_opening_point(sumcheck_challenges);
        accumulator.append_virtual(
            transcript,
            VirtualPolynomial::RamVal,
            SumcheckId::RamReadWriteChecking,
            opening_point.clone(),
            self.val.as_ref().unwrap().final_sumcheck_claim(),
        );
        accumulator.append_virtual(
            transcript,
            VirtualPolynomial::RamRa,
            SumcheckId::RamReadWriteChecking,
            opening_point.clone(),
            self.ra.as_ref().unwrap().final_sumcheck_claim(),
        );
        let (_, r_cycle) = opening_point.split_at(self.params.K.log_2());
        accumulator.append_dense(
            transcript,
            CommittedPolynomial::RamInc,
            SumcheckId::RamReadWriteChecking,
            r_cycle.r,
            self.inc.final_sumcheck_claim(),
        );
    }

    #[cfg(feature = "allocative")]
    fn update_flamegraph(&self, flamegraph: &mut FlameGraphBuilder) {
        flamegraph.visit_root(self);
    }
}

pub struct RamReadWriteCheckingVerifier<F: JoltField> {
    pub params: RamReadWriteCheckingParams<F>,
}

impl<F: JoltField> RamReadWriteCheckingVerifier<F> {
    pub fn new(
        opening_accumulator: &dyn OpeningAccumulator<F>,
        transcript: &mut impl Transcript,
        one_hot_params: &OneHotParams,
        trace_length: usize,
    ) -> Self {
        let params = RamReadWriteCheckingParams::new(
            opening_accumulator,
            transcript,
            one_hot_params,
            trace_length,
        );
        RamReadWriteCheckingVerifier { params }
    }
}

impl<F: JoltField, T: Transcript> SumcheckInstanceVerifier<F, T>
    for RamReadWriteCheckingVerifier<F>
{
    fn get_params(&self) -> &dyn SumcheckInstanceParams<F> {
        &self.params
    }

    fn expected_output_claim(
        &self,
        accumulator: &VerifierOpeningAccumulator<F>,
        sumcheck_challenges: &[F::Challenge],
    ) -> F {
        let r = self.params.normalize_opening_point(sumcheck_challenges);
        let (_, r_cycle) = r.split_at(self.params.K.log_2());

        let eq_eval_cycle = EqPolynomial::mle_endian(&self.params.r_cycle_stage_1, &r_cycle);

        let (_, ra_claim) = accumulator.get_virtual_polynomial_opening(
            VirtualPolynomial::RamRa,
            SumcheckId::RamReadWriteChecking,
        );
        let (_, val_claim) = accumulator.get_virtual_polynomial_opening(
            VirtualPolynomial::RamVal,
            SumcheckId::RamReadWriteChecking,
        );
        let (_, inc_claim) = accumulator.get_committed_polynomial_opening(
            CommittedPolynomial::RamInc,
            SumcheckId::RamReadWriteChecking,
        );

        eq_eval_cycle * ra_claim * (val_claim + self.params.gamma * (val_claim + inc_claim))
    }

    fn cache_openings(
        &self,
        accumulator: &mut VerifierOpeningAccumulator<F>,
        transcript: &mut T,
        sumcheck_challenges: &[F::Challenge],
    ) {
        let opening_point = self.params.normalize_opening_point(sumcheck_challenges);
        accumulator.append_virtual(
            transcript,
            VirtualPolynomial::RamVal,
            SumcheckId::RamReadWriteChecking,
            opening_point.clone(),
        );

        accumulator.append_virtual(
            transcript,
            VirtualPolynomial::RamRa,
            SumcheckId::RamReadWriteChecking,
            opening_point.clone(),
        );
        let (_, r_cycle) = opening_point.split_at(self.params.K.log_2());
        accumulator.append_dense(
            transcript,
            CommittedPolynomial::RamInc,
            SumcheckId::RamReadWriteChecking,
            r_cycle.r,
        );
    }
<<<<<<< HEAD
}

struct ReadWriteCheckingParams<F: JoltField> {
    K: usize,
    T: usize,
    gamma: F,
    r_cycle_stage_1: OpeningPoint<BIG_ENDIAN, F>,
}

impl<F: JoltField> ReadWriteCheckingParams<F> {
    pub fn new(
        trace_len: usize,
        one_hot_params: &OneHotParams,
        opening_accumulator: &dyn OpeningAccumulator<F>,
        transcript: &mut impl Transcript,
    ) -> Self {
        let gamma = transcript.challenge_scalar();
        let (r_cycle_stage_1, _) = opening_accumulator.get_virtual_polynomial_opening(
            VirtualPolynomial::RamReadValue,
            SumcheckId::SpartanOuter,
        );
        Self {
            K: one_hot_params.ram_k,
            T: trace_len,
            gamma,
            r_cycle_stage_1,
        }
    }

    fn num_rounds(&self) -> usize {
        self.K.log_2() + self.T.log_2()
    }

    fn input_claim(&self, accumulator: &dyn OpeningAccumulator<F>) -> F {
        let (_, rv_input_claim) = accumulator.get_virtual_polynomial_opening(
            VirtualPolynomial::RamReadValue,
            SumcheckId::SpartanOuter,
        );
        let (_, wv_input_claim) = accumulator.get_virtual_polynomial_opening(
            VirtualPolynomial::RamWriteValue,
            SumcheckId::SpartanOuter,
        );
        rv_input_claim + self.gamma * wv_input_claim
    }

    // Invariant: we want big-endian, with address variables being "higher" than cycle variables
    fn get_opening_point(
        &self,
        sumcheck_challenges: &[F::Challenge],
    ) -> OpeningPoint<BIG_ENDIAN, F> {
        let phase1_num_rounds = phase1_num_rounds(self.K, self.T);
        let phase2_num_rounds = phase2_num_rounds(self.K, self.T);

        // Cycle variables are bound low-to-high in phase 1
        let (phase1_challenges, sumcheck_challenges) =
            sumcheck_challenges.split_at(phase1_num_rounds);
        // Address variables are bound low-to-high in phase 2
        let (phase2_challenges, sumcheck_challenges) =
            sumcheck_challenges.split_at(phase2_num_rounds);
        // Remaining cycle variables, then address variables are
        // bound low-to-high in phase 3
        let (phase3_cycle_challenges, phase3_address_challenges) =
            sumcheck_challenges.split_at(self.T.log_2() - phase1_num_rounds);

        // Both Phase 1/2 (GruenSplitEqPolynomial LowToHigh) and Phase 3 (dense LowToHigh)
        // bind variables from the "bottom" (last w component) to "top" (first w component).
        // So all challenges need to be reversed to get big-endian [w[0], w[1], ...] order.
        let r_cycle: Vec<_> = phase3_cycle_challenges
            .iter()
            .rev()
            .copied()
            .chain(phase1_challenges.iter().rev().copied())
            .collect();
        let r_address: Vec<_> = phase3_address_challenges
            .iter()
            .rev()
            .copied()
            .chain(phase2_challenges.iter().rev().copied())
            .collect();

        [r_address, r_cycle].concat().into()
    }
=======
>>>>>>> 34daeed2
}<|MERGE_RESOLUTION|>--- conflicted
+++ resolved
@@ -52,13 +52,6 @@
 /// Degree bound of the sumcheck round polynomials in [`RamReadWriteCheckingVerifier`].
 const DEGREE_BOUND: usize = 3;
 
-<<<<<<< HEAD
-#[derive(CanonicalSerialize, CanonicalDeserialize, Debug, Clone, Default)]
-pub struct ReadWriteSumcheckClaims<F: JoltField> {
-    pub val_claim: F,
-    ra_claim: F,
-    inc_claim: F,
-=======
 pub struct RamReadWriteCheckingParams<F: JoltField> {
     K: usize,
     T: usize,
@@ -112,45 +105,38 @@
         &self,
         sumcheck_challenges: &[F::Challenge],
     ) -> OpeningPoint<BIG_ENDIAN, F> {
-        // Cycle variables are bound low-to-high
-        let r_cycle = sumcheck_challenges[..self.T.log_2()]
+        let phase1_num_rounds = phase1_num_rounds(self.K, self.T);
+        let phase2_num_rounds = phase2_num_rounds(self.K, self.T);
+
+        // Cycle variables are bound low-to-high in phase 1
+        let (phase1_challenges, sumcheck_challenges) =
+            sumcheck_challenges.split_at(phase1_num_rounds);
+        // Address variables are bound low-to-high in phase 2
+        let (phase2_challenges, sumcheck_challenges) =
+            sumcheck_challenges.split_at(phase2_num_rounds);
+        // Remaining cycle variables, then address variables are
+        // bound low-to-high in phase 3
+        let (phase3_cycle_challenges, phase3_address_challenges) =
+            sumcheck_challenges.split_at(self.T.log_2() - phase1_num_rounds);
+
+        // Both Phase 1/2 (GruenSplitEqPolynomial LowToHigh) and Phase 3 (dense LowToHigh)
+        // bind variables from the "bottom" (last w component) to "top" (first w component).
+        // So all challenges need to be reversed to get big-endian [w[0], w[1], ...] order.
+        let r_cycle: Vec<_> = phase3_cycle_challenges
             .iter()
             .rev()
-            .cloned()
-            .collect::<Vec<_>>();
-        // Address variables are bound low-to-high
-        let r_address = sumcheck_challenges[self.T.log_2()..]
+            .copied()
+            .chain(phase1_challenges.iter().rev().copied())
+            .collect();
+        let r_address: Vec<_> = phase3_address_challenges
             .iter()
             .rev()
-            .cloned()
-            .collect::<Vec<_>>();
+            .copied()
+            .chain(phase2_challenges.iter().rev().copied())
+            .collect();
+
         [r_address, r_cycle].concat().into()
     }
-}
-
-/// A collection of vectors that are used in each of the first log(T / num_chunks)
-/// rounds of sumcheck. There is one `DataBuffers` struct per thread/chunk, reused
-/// across all log(T / num_chunks) rounds.
-#[derive(Allocative)]
-struct DataBuffers<F: JoltField> {
-    /// Contains
-    ///     Val(k, j', 0, ..., 0)
-    /// as we iterate over rows j' \in {0, 1}^(log(T) - i)
-    val_j_0: Vec<u64>,
-    /// `val_j_r[0]` contains
-    ///     Val(k, j'', 0, r_i, ..., r_1)
-    /// `val_j_r[1]` contains
-    ///     Val(k, j'', 1, r_i, ..., r_1)
-    /// as we iterate over rows j' \in {0, 1}^(log(T) - i)
-    val_j_r: [Vec<F>; 2],
-    /// `ra[0]` contains
-    ///     ra(k, j'', 0, r_i, ..., r_1)
-    /// `ra[1]` contains
-    ///     ra(k, j'', 1, r_i, ..., r_1)
-    /// as we iterate over rows j' \in {0, 1}^(log(T) - i),
-    ra: [Vec<F>; 2],
-    dirty_indices: Vec<usize>,
->>>>>>> 34daeed2
 }
 
 #[derive(Allocative)]
@@ -205,21 +191,7 @@
         memory_layout: &MemoryLayout,
         initial_ram_state: &[u64],
     ) -> Self {
-<<<<<<< HEAD
-        let params = ReadWriteCheckingParams::new(
-            trace.len(),
-            one_hot_params,
-            opening_accumulator,
-            transcript,
-        );
-
-        let r_prime = opening_accumulator
-            .get_virtual_polynomial_opening(
-                VirtualPolynomial::RamReadValue,
-                SumcheckId::SpartanOuter,
-            )
-            .0;
-
+        let r_prime = &params.r_cycle_stage_1;
         let (gruen_eq, merged_eq) = if phase1_num_rounds(params.K, params.T) > 0 {
             (
                 Some(GruenSplitEqPolynomial::new(
@@ -234,22 +206,13 @@
                 Some(MultilinearPolynomial::from(EqPolynomial::evals(&r_prime.r))),
             )
         };
-=======
-        let r_prime = &params.r_cycle_stage_1;
-        let eq_r_prime = GruenSplitEqPolynomial::new(&r_prime.r, BindingOrder::LowToHigh);
->>>>>>> 34daeed2
         let inc = CommittedPolynomial::RamInc.generate_witness(
             bytecode_preprocessing,
             memory_layout,
             trace,
             None,
         );
-<<<<<<< HEAD
-        let val_init: Vec<_> = initial_memory_state
-=======
-        let sparse_matrix = SparseMatrixPolynomial::new(trace, memory_layout);
-        let val_init = initial_ram_state
->>>>>>> 34daeed2
+        let val_init: Vec<_> = initial_ram_state
             .par_iter()
             .map(|x| F::from_u64(*x))
             .collect();
@@ -268,18 +231,11 @@
             (Default::default(), Default::default(), Some(ra), Some(val))
         };
 
-<<<<<<< HEAD
         Self {
             sparse_matrix_phase1,
             sparse_matrix_phase2,
             gruen_eq,
             merged_eq,
-=======
-        RamReadWriteCheckingProver {
-            sparse_matrix,
-            val_init,
-            eq_r_prime,
->>>>>>> 34daeed2
             inc,
             ra,
             val,
@@ -735,89 +691,4 @@
             r_cycle.r,
         );
     }
-<<<<<<< HEAD
-}
-
-struct ReadWriteCheckingParams<F: JoltField> {
-    K: usize,
-    T: usize,
-    gamma: F,
-    r_cycle_stage_1: OpeningPoint<BIG_ENDIAN, F>,
-}
-
-impl<F: JoltField> ReadWriteCheckingParams<F> {
-    pub fn new(
-        trace_len: usize,
-        one_hot_params: &OneHotParams,
-        opening_accumulator: &dyn OpeningAccumulator<F>,
-        transcript: &mut impl Transcript,
-    ) -> Self {
-        let gamma = transcript.challenge_scalar();
-        let (r_cycle_stage_1, _) = opening_accumulator.get_virtual_polynomial_opening(
-            VirtualPolynomial::RamReadValue,
-            SumcheckId::SpartanOuter,
-        );
-        Self {
-            K: one_hot_params.ram_k,
-            T: trace_len,
-            gamma,
-            r_cycle_stage_1,
-        }
-    }
-
-    fn num_rounds(&self) -> usize {
-        self.K.log_2() + self.T.log_2()
-    }
-
-    fn input_claim(&self, accumulator: &dyn OpeningAccumulator<F>) -> F {
-        let (_, rv_input_claim) = accumulator.get_virtual_polynomial_opening(
-            VirtualPolynomial::RamReadValue,
-            SumcheckId::SpartanOuter,
-        );
-        let (_, wv_input_claim) = accumulator.get_virtual_polynomial_opening(
-            VirtualPolynomial::RamWriteValue,
-            SumcheckId::SpartanOuter,
-        );
-        rv_input_claim + self.gamma * wv_input_claim
-    }
-
-    // Invariant: we want big-endian, with address variables being "higher" than cycle variables
-    fn get_opening_point(
-        &self,
-        sumcheck_challenges: &[F::Challenge],
-    ) -> OpeningPoint<BIG_ENDIAN, F> {
-        let phase1_num_rounds = phase1_num_rounds(self.K, self.T);
-        let phase2_num_rounds = phase2_num_rounds(self.K, self.T);
-
-        // Cycle variables are bound low-to-high in phase 1
-        let (phase1_challenges, sumcheck_challenges) =
-            sumcheck_challenges.split_at(phase1_num_rounds);
-        // Address variables are bound low-to-high in phase 2
-        let (phase2_challenges, sumcheck_challenges) =
-            sumcheck_challenges.split_at(phase2_num_rounds);
-        // Remaining cycle variables, then address variables are
-        // bound low-to-high in phase 3
-        let (phase3_cycle_challenges, phase3_address_challenges) =
-            sumcheck_challenges.split_at(self.T.log_2() - phase1_num_rounds);
-
-        // Both Phase 1/2 (GruenSplitEqPolynomial LowToHigh) and Phase 3 (dense LowToHigh)
-        // bind variables from the "bottom" (last w component) to "top" (first w component).
-        // So all challenges need to be reversed to get big-endian [w[0], w[1], ...] order.
-        let r_cycle: Vec<_> = phase3_cycle_challenges
-            .iter()
-            .rev()
-            .copied()
-            .chain(phase1_challenges.iter().rev().copied())
-            .collect();
-        let r_address: Vec<_> = phase3_address_challenges
-            .iter()
-            .rev()
-            .copied()
-            .chain(phase2_challenges.iter().rev().copied())
-            .collect();
-
-        [r_address, r_cycle].concat().into()
-    }
-=======
->>>>>>> 34daeed2
 }