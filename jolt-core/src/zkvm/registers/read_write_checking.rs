use crate::poly::opening_proof::{OpeningAccumulator, OpeningPoint, SumcheckId, BIG_ENDIAN};
use crate::poly::split_eq_poly::GruenSplitEqPolynomial;
use crate::poly::unipoly::UniPoly;
use crate::subprotocols::sumcheck_prover::SumcheckInstanceProver;
use crate::subprotocols::sumcheck_verifier::SumcheckInstanceVerifier;
use crate::zkvm::bytecode::BytecodePreprocessing;
use crate::zkvm::witness::VirtualPolynomial;
use crate::{
    field::{JoltField, OptimizedMul},
    poly::{
        eq_poly::EqPolynomial,
        multilinear_polynomial::{BindingOrder, MultilinearPolynomial, PolynomialBinding},
        opening_proof::{ProverOpeningAccumulator, VerifierOpeningAccumulator},
    },
    transcripts::Transcript,
    utils::{math::Math, thread::unsafe_allocate_zero_vec},
    zkvm::witness::CommittedPolynomial,
};
use allocative::Allocative;
#[cfg(feature = "allocative")]
use allocative::FlameGraphBuilder;
use common::constants::REGISTER_COUNT;
use common::jolt_device::MemoryLayout;
use fixedbitset::FixedBitSet;
use num_traits::Zero;
use rayon::prelude::*;
use std::array;
use tracer::instruction::Cycle;

// Register read-write checking sumcheck
//
// Proves the combined relation
//   Σ_j eq(r_cycle_stage_1, j) ⋅ ( RdWriteValue(j) + γ⋅ReadVals(j) )
//     + γ³ ⋅ Σ_j eq(r_cycle_stage_3, j) ⋅ ReadVals(j)
//   = rd_wv_claim
//     + γ⋅rs1_rv_claim_stage_1
//     + γ²⋅rs2_rv_claim_stage_1
//     + γ³⋅(rs1_rv_claim_stage_3 + γ⋅rs2_rv_claim_stage_3),
// where:
// - eq(r_cycle_stage_1, ·) and eq(r_cycle_stage_3, ·) are equality MLEs over the cycle index j,
//   evaluated at two independent challenge points from Spartan stage 1 and the instruction-input
//   sumcheck (stage 3), respectively;
// - RdWriteValue(j)   = Σ_k wa(k,j)⋅(inc(j)+Val(k,j));
// - ReadVals(j)       = Σ_k [ ra1(k,j)⋅Val(k,j) + γ⋅ra2(k,j)⋅Val(k,j) ];
// - wa(k,j) = 1 if register k is written at cycle j (rd = k), 0 otherwise;
// - ra1(k,j) = 1 if register k is read at cycle j (rs1 = k), 0 otherwise;
// - ra2(k,j) = 1 if register k is read at cycle j (rs2 = k), 0 otherwise;
// - Val(k,j) is the value of register k right before cycle j;
// - inc(j) is the change in value at cycle j if a write occurs, and 0 otherwise.
//
// This sumcheck ensures that the values read from and written to registers are consistent
// with the execution trace and with both outer Spartan relations.

const K: usize = REGISTER_COUNT as usize;
const LOG_K: usize = REGISTER_COUNT.ilog2() as usize;

/// Degree bound of the sumcheck round polynomials in [`RegistersReadWriteCheckingVerifier`].
const DEGREE_BOUND: usize = 3;

/// A collection of vectors that are used in each of the first log(T / num_chunks)
/// rounds of sumcheck. There is one `DataBuffers` struct per thread/chunk, reused
/// across all log(T / num_chunks) rounds.
#[derive(Allocative)]
struct DataBuffers<F: JoltField> {
    /// Contains
    ///     Val(k, j', 0, ..., 0)
    /// as we iterate over rows j' \in {0, 1}^(log(T) - i)
    val_j_0: [u64; K],
    /// `val_j_r[0]` contains
    ///     Val(k, j'', 0, r_i, ..., r_1)
    /// `val_j_r[1]` contains
    ///     Val(k, j'', 1, r_i, ..., r_1)
    /// as we iterate over rows j' \in {0, 1}^(log(T) - i)
    val_j_r: [[F; K]; 2],
    /// `ra[0]` contains
    ///     ra(k, j'', 0, r_i, ..., r_1)
    /// `ra[1]` contains
    ///     ra(k, j'', 1, r_i, ..., r_1)
    /// as we iterate over rows j' \in {0, 1}^(log(T) - i),
    rs1_ra: [[F; K]; 2],
    rs2_ra: [[F; K]; 2],
    /// `wa[0]` contains
    ///     wa(k, j'', 0, r_i, ..., r_1)
    /// `wa[1]` contains
    ///     wa(k, j'', 1, r_i, ..., r_1)
    /// as we iterate over rows j' \in {0, 1}^(log(T) - i),
    /// where j'' are the higher (log(T) - i - 1) bits of j'
    rd_wa: [[F; K]; 2],
    #[allocative(skip)]
    dirty_indices: FixedBitSet,
}

/// Sumcheck prover for [`RegistersReadWriteCheckingVerifier`].
#[derive(Allocative)]
pub struct RegistersReadWriteCheckingProver<F: JoltField> {
    addresses: Vec<(u8, u8, u8)>,
    chunk_size: usize,
    val_checkpoints: Vec<u64>,
    data_buffers: Vec<DataBuffers<F>>,
    I: Vec<Vec<(usize, u8, F, i128)>>,
    A: Vec<F>,
    gruen_eq_r_cycle_stage_1: GruenSplitEqPolynomial<F>,
    gruen_eq_r_cycle_stage_3: GruenSplitEqPolynomial<F>,
    inc_cycle: MultilinearPolynomial<F>,
    prev_claim_stage_1: F,
    prev_claim_stage_3: F,
    prev_round_poly_stage_1: Option<UniPoly<F>>,
    prev_round_poly_stage_3: Option<UniPoly<F>>,
    // The following polynomials are instantiated after
    // the first phase
    eq_r_cycle_stage_1: Option<MultilinearPolynomial<F>>,
    eq_r_cycle_stage_3: Option<MultilinearPolynomial<F>>,
    rs1_ra: Option<MultilinearPolynomial<F>>,
    rs2_ra: Option<MultilinearPolynomial<F>>,
    rd_wa: Option<MultilinearPolynomial<F>>,
    val: Option<MultilinearPolynomial<F>>,
    #[allocative(skip)]
    params: RegistersReadWriteCheckingParams<F>,
}

impl<F: JoltField> RegistersReadWriteCheckingProver<F> {
    #[tracing::instrument(skip_all, name = "RegistersReadWriteCheckingProver::gen")]
    pub fn gen(
        trace: &[Cycle],
        bytecode_preprocessing: &BytecodePreprocessing,
        memory_layout: &MemoryLayout,
        opening_accumulator: &ProverOpeningAccumulator<F>,
        transcript: &mut impl Transcript,
    ) -> Self {
        let params = RegistersReadWriteCheckingParams::new(
            trace.len().log_2(),
            opening_accumulator,
            transcript,
        );

        let T = trace.len();
        let num_chunks = rayon::current_num_threads().next_power_of_two().min(T);
        let chunk_size = T / num_chunks;

        let span = tracing::span!(tracing::Level::INFO, "compute deltas");
        let _guard = span.enter();

        let deltas: Vec<[i128; K]> = trace[..T - chunk_size]
            .par_chunks_exact(chunk_size)
            .map(|trace_chunk| {
                let mut delta = [0; K];
                for cycle in trace_chunk.iter() {
                    let (k, pre_value, post_value) = cycle.rd_write();
                    delta[k as usize] += post_value as i128 - pre_value as i128;
                }
                delta
            })
            .collect();

        drop(_guard);
        drop(span);

        let span = tracing::span!(tracing::Level::INFO, "compute checkpoints");
        let _guard = span.enter();

        // Value in register k before the jth cycle, for j \in {0, chunk_size, 2 * chunk_size, ...}
        let mut checkpoints: Vec<[i128; K]> = Vec::with_capacity(num_chunks);
        checkpoints.push([0; K]);

        for (chunk_index, delta) in deltas.into_iter().enumerate() {
            let next_checkpoint: [i128; K] =
                std::array::from_fn(|k| checkpoints[chunk_index][k] + delta[k]);
            // In RISC-V, the first register is the zero register.
            debug_assert_eq!(next_checkpoint[0], 0);
            checkpoints.push(next_checkpoint);
        }

        // TODO(moodlezoup): could potentially generate these checkpoints in the tracer
        // Generate checkpoints as a flat vector because it will be turned into the
        // materialized Val polynomial after the first half of sumcheck.
        let mut val_checkpoints: Vec<u64> = vec![0; K * num_chunks];
        val_checkpoints
            .par_chunks_mut(K)
            .zip(checkpoints.into_par_iter())
            .for_each(|(val_checkpoint, checkpoint)| {
                val_checkpoint
                    .iter_mut()
                    .zip(checkpoint.iter())
                    .for_each(|(dest, src)| *dest = *src as u64)
            });

        drop(_guard);
        drop(span);

        // A table that, in round i of sumcheck, stores all evaluations
        //     EQ(x, r_i, ..., r_1)
        // as x ranges over {0, 1}^i.
        // (As described in "Computing other necessary arrays and worst-case
        // accounting", Section 8.2.2)
        let mut A: Vec<F> = unsafe_allocate_zero_vec(chunk_size);
        A[0] = F::one();

        let span = tracing::span!(
            tracing::Level::INFO,
            "compute I (increments data structure)"
        );
        let _guard = span.enter();

        // Data structure described in Equation (72)
        let I: Vec<Vec<(usize, u8, F, i128)>> = trace
            .par_chunks(chunk_size)
            .enumerate()
            .map(|(chunk_index, trace_chunk)| {
                // Row index of the I matrix
                let mut j = chunk_index * chunk_size;
                let I_chunk = trace_chunk
                    .iter()
                    .map(|cycle| {
                        let (k, pre_value, post_value) = cycle.rd_write();
                        let increment = post_value as i128 - pre_value as i128;
                        let inc = (j, k, F::zero(), increment);
                        j += 1;
                        inc
                    })
                    .collect();
                I_chunk
            })
            .collect();

        drop(_guard);
        drop(span);

        let gruen_eq_r_cycle_stage_1 =
            GruenSplitEqPolynomial::<F>::new(&params.r_cycle_stage_1.r, BindingOrder::LowToHigh);
        let gruen_eq_r_cycle_stage_3 =
            GruenSplitEqPolynomial::<F>::new(&params.r_cycle_stage_3.r, BindingOrder::LowToHigh);
        let inc_cycle = CommittedPolynomial::RdInc.generate_witness(
            bytecode_preprocessing,
            memory_layout,
            trace,
            None,
        );

        let (_, rs1_rv_claim_stage_1) = opening_accumulator
            .get_virtual_polynomial_opening(VirtualPolynomial::Rs1Value, SumcheckId::SpartanOuter);
        let (_, rd_wv_claim) = opening_accumulator.get_virtual_polynomial_opening(
            VirtualPolynomial::RdWriteValue,
            SumcheckId::SpartanOuter,
        );
        let (_, rs2_rv_claim_stage_1) = opening_accumulator
            .get_virtual_polynomial_opening(VirtualPolynomial::Rs2Value, SumcheckId::SpartanOuter);
        let (_, rs1_rv_claim_stage_3) = opening_accumulator.get_virtual_polynomial_opening(
            VirtualPolynomial::Rs1Value,
            SumcheckId::InstructionInputVirtualization,
        );
        let (_, rs2_rv_claim_stage_3) = opening_accumulator.get_virtual_polynomial_opening(
            VirtualPolynomial::Rs2Value,
            SumcheckId::InstructionInputVirtualization,
        );
        let claim_stage_1 = rd_wv_claim
            + params.gamma * (rs1_rv_claim_stage_1 + params.gamma * rs2_rv_claim_stage_1);
        let claim_stage_3 = rs1_rv_claim_stage_3 + params.gamma * rs2_rv_claim_stage_3;

        let data_buffers: Vec<DataBuffers<F>> = (0..num_chunks)
            .into_par_iter()
            .map(|_| DataBuffers {
                val_j_0: [0; K],
                val_j_r: [[F::zero(); K], [F::zero(); K]],
                rs1_ra: [[F::zero(); K], [F::zero(); K]],
                rs2_ra: [[F::zero(); K], [F::zero(); K]],
                rd_wa: [[F::zero(); K], [F::zero(); K]],
                dirty_indices: FixedBitSet::with_capacity(K),
            })
            .collect();

        let addresses = trace
            .par_iter()
            .map(|cycle| (cycle.rs1_read().0, cycle.rs2_read().0, cycle.rd_write().0))
            .collect::<Vec<_>>();

        Self {
            addresses,
            chunk_size,
            val_checkpoints,
            data_buffers,
            I,
            A,
            gruen_eq_r_cycle_stage_1,
            gruen_eq_r_cycle_stage_3,
            inc_cycle,
            prev_claim_stage_1: claim_stage_1,
            prev_claim_stage_3: claim_stage_3,
            eq_r_cycle_stage_1: None,
            eq_r_cycle_stage_3: None,
            rs1_ra: None,
            rs2_ra: None,
            rd_wa: None,
            val: None,
            prev_round_poly_stage_1: None,
            prev_round_poly_stage_3: None,
            params,
        }
    }

    fn phase1_compute_message(&mut self, round: usize, _previous_claim: F) -> UniPoly<F> {
        const BATCH_SIZE: usize = 2;
        let Self {
            addresses,
            I,
            data_buffers,
            A,
            val_checkpoints,
            inc_cycle,
            gruen_eq_r_cycle_stage_1,
            gruen_eq_r_cycle_stage_3,
            prev_claim_stage_1,
            prev_claim_stage_3,
            prev_round_poly_stage_1,
            prev_round_poly_stage_3,
            params,
            ..
        } = self;

        // Compute quadratic coefficients for Gruen's interpolation
        let quadratic_coeffs = if gruen_eq_r_cycle_stage_1.E_in_current_len() == 1 {
            // E_in is fully bound, use E_out
            I.par_iter()
                .zip(data_buffers.par_iter_mut())
                .zip(val_checkpoints.par_chunks(K))
                .map(|((I_chunk, buffers), checkpoint)| {
                    let mut eval_at_0_for_stage_1 = F::Unreduced::<9>::zero();
                    let mut eval_at_inf_for_stage_1 = F::Unreduced::<9>::zero();
                    let mut eval_at_0_for_stage_3 = F::Unreduced::<9>::zero();
                    let mut eval_at_inf_for_stage_3 = F::Unreduced::<9>::zero();

                    let DataBuffers {
                        val_j_0,
                        val_j_r,
                        rs1_ra,
                        rs2_ra,
                        rd_wa,
                        dirty_indices,
                    } = buffers;

                    val_j_0.as_mut_slice().copy_from_slice(checkpoint);

                    // Iterate over I_chunk, two rows at a time.
                    I_chunk
                        .chunk_by(|a, b| a.0 / 2 == b.0 / 2)
                        .for_each(|inc_chunk| {
                            let j_prime = inc_chunk[0].0; // row index

                            for j in j_prime << round..(j_prime + 1) << round {
                                let j_bound = j % (1 << round);

                                let k = addresses[j].0;
                                unsafe {
                                    dirty_indices.insert_unchecked(k as usize);
                                }
                                rs1_ra[0][k as usize] += A[j_bound];

                                let k = addresses[j].1;
                                unsafe {
                                    dirty_indices.insert_unchecked(k as usize);
                                }
                                rs2_ra[0][k as usize] += A[j_bound];

                                let k = addresses[j].2;
                                unsafe {
                                    dirty_indices.insert_unchecked(k as usize);
                                }
                                rd_wa[0][k as usize] += A[j_bound];
                            }

                            for j in (j_prime + 1) << round..(j_prime + 2) << round {
                                let j_bound = j % (1 << round);

                                let k = addresses[j].0;
                                unsafe {
                                    dirty_indices.insert_unchecked(k as usize);
                                }
                                rs1_ra[1][k as usize] += A[j_bound];

                                let k = addresses[j].1;
                                unsafe {
                                    dirty_indices.insert_unchecked(k as usize);
                                }
                                rs2_ra[1][k as usize] += A[j_bound];

                                let k = addresses[j].2;
                                unsafe {
                                    dirty_indices.insert_unchecked(k as usize);
                                }
                                rd_wa[1][k as usize] += A[j_bound];
                            }

                            for k in dirty_indices.ones() {
                                val_j_r[0][k] = F::from_u64(val_j_0[k]);
                            }
                            let mut inc_iter = inc_chunk.iter().peekable();

                            // First of the two rows
                            loop {
                                let (row, col, inc_lt, inc) = inc_iter.next().unwrap();
                                let col = *col as usize;
                                debug_assert_eq!(*row, j_prime);
                                val_j_r[0][col] += *inc_lt;
                                val_j_0[col] = (val_j_0[col] as i128 + inc) as u64;
                                if inc_iter.peek().unwrap().0 != j_prime {
                                    break;
                                }
                            }
                            for k in dirty_indices.ones() {
                                val_j_r[1][k] = F::from_u64(val_j_0[k]);
                            }

                            // Second of the two rows
                            for inc in inc_iter {
                                let (row, col, inc_lt, inc) = *inc;
                                let col = col as usize;
                                debug_assert_eq!(row, j_prime + 1);
                                val_j_r[1][col] += inc_lt;
                                val_j_0[col] = (val_j_0[col] as i128 + inc) as u64;
                            }

                            let eq_r_cycle_stage_1_eval =
                                gruen_eq_r_cycle_stage_1.E_out_current()[j_prime / 2];
                            let eq_r_cycle_stage_3_eval =
                                gruen_eq_r_cycle_stage_3.E_out_current()[j_prime / 2];
                            let inc_cycle_evals = {
                                let inc_cycle_0 = inc_cycle.get_bound_coeff(j_prime);
                                let inc_cycle_1 = inc_cycle.get_bound_coeff(j_prime + 1);
                                let inc_cycle_infty = inc_cycle_1 - inc_cycle_0;
                                [inc_cycle_0, inc_cycle_infty]
                            };

                            let mut rd_inner_sum_evals = [F::zero(); DEGREE_BOUND - 1];
                            let mut rs1_inner_sum_evals = [F::zero(); DEGREE_BOUND - 1];
                            let mut rs2_inner_sum_evals = [F::zero(); DEGREE_BOUND - 1];

                            for k in dirty_indices.ones() {
                                let val_evals = [val_j_r[0][k], val_j_r[1][k] - val_j_r[0][k]];

                                // Check rd_wa and compute its contribution if non-zero
                                if !rd_wa[0][k].is_zero() || !rd_wa[1][k].is_zero() {
                                    let wa_evals = [rd_wa[0][k], rd_wa[1][k] - rd_wa[0][k]];

                                    rd_inner_sum_evals[0] += wa_evals[0]
                                        .mul_0_optimized(inc_cycle_evals[0] + val_evals[0]);
                                    rd_inner_sum_evals[1] +=
                                        wa_evals[1] * (inc_cycle_evals[1] + val_evals[1]);

                                    rd_wa[0][k] = F::zero();
                                    rd_wa[1][k] = F::zero();
                                }

                                // Check rs1_ra and compute its contribution if non-zero
                                if !rs1_ra[0][k].is_zero() || !rs1_ra[1][k].is_zero() {
                                    let ra_evals_rs1 = [rs1_ra[0][k], rs1_ra[1][k] - rs1_ra[0][k]];

                                    rs1_inner_sum_evals[0] +=
                                        ra_evals_rs1[0].mul_0_optimized(val_evals[0]);
                                    rs1_inner_sum_evals[1] += ra_evals_rs1[1] * val_evals[1];

                                    rs1_ra[0][k] = F::zero();
                                    rs1_ra[1][k] = F::zero();
                                }

                                // Check rs2_ra and compute its contribution if non-zero
                                if !rs2_ra[0][k].is_zero() || !rs2_ra[1][k].is_zero() {
                                    let ra_evals_rs2 = [rs2_ra[0][k], rs2_ra[1][k] - rs2_ra[0][k]];

                                    rs2_inner_sum_evals[0] +=
                                        ra_evals_rs2[0].mul_0_optimized(val_evals[0]);
                                    rs2_inner_sum_evals[1] += ra_evals_rs2[1] * val_evals[1];

                                    rs2_ra[0][k] = F::zero();
                                    rs2_ra[1][k] = F::zero();
                                }

                                val_j_r[0][k] = F::zero();
                                val_j_r[1][k] = F::zero();
                            }
                            dirty_indices.clear();

                            // ReadVals = Rs1Value + gamma * Rs2Value
                            // TODO: Compute more efficiently to save a mul:
                            // Rs1Value + gamma * Rs2Value = Rs1Ra * Val + gamma * Rs2Ra * Val = (Rs1Ra + gamma * Rs2Ra) * Val
                            let read_vals_evals = [
                                rs1_inner_sum_evals[0] + params.gamma * rs2_inner_sum_evals[0],
                                rs1_inner_sum_evals[1] + params.gamma * rs2_inner_sum_evals[1],
                            ];

                            eval_at_0_for_stage_1 += eq_r_cycle_stage_1_eval.mul_unreduced::<9>(
                                rd_inner_sum_evals[0] + params.gamma * read_vals_evals[0],
                            );
                            eval_at_inf_for_stage_1 += eq_r_cycle_stage_1_eval.mul_unreduced::<9>(
                                rd_inner_sum_evals[1] + params.gamma * read_vals_evals[1],
                            );
                            eval_at_0_for_stage_3 +=
                                eq_r_cycle_stage_3_eval.mul_unreduced::<9>(read_vals_evals[0]);
                            eval_at_inf_for_stage_3 +=
                                eq_r_cycle_stage_3_eval.mul_unreduced::<9>(read_vals_evals[1]);
                        });

                    [
                        eval_at_0_for_stage_1,
                        eval_at_inf_for_stage_1,
                        eval_at_0_for_stage_3,
                        eval_at_inf_for_stage_3,
                    ]
                })
                .reduce(
                    || [F::Unreduced::zero(); BATCH_SIZE * (DEGREE_BOUND - 1)],
                    |a, b| array::from_fn(|i| a[i] + b[i]),
                )
                .into_iter()
                .map(F::from_montgomery_reduce)
                .collect::<Vec<_>>()
                .try_into()
                .unwrap()
        } else {
            // E_in is not fully bound, handle E_in and E_out
            let num_x_in_bits = gruen_eq_r_cycle_stage_1.E_in_current_len().log_2();
            let x_bitmask = (1 << num_x_in_bits) - 1;

            I.par_iter()
                .zip(data_buffers.par_iter_mut())
                .zip(val_checkpoints.par_chunks(K))
                .map(|((I_chunk, buffers), checkpoint)| {
                    let mut eval_at_0_for_stage_1 = F::Unreduced::<9>::zero();
                    let mut eval_at_inf_for_stage_1 = F::Unreduced::<9>::zero();
                    let mut eval_at_0_for_stage_3 = F::Unreduced::<9>::zero();
                    let mut eval_at_inf_for_stage_3 = F::Unreduced::<9>::zero();

                    let mut eval_at_0_for_current_stage_1 = F::Unreduced::<9>::zero();
                    let mut eval_at_inf_for_current_stage_1 = F::Unreduced::<9>::zero();
                    let mut eval_at_0_for_current_stage_3 = F::Unreduced::<9>::zero();
                    let mut eval_at_inf_for_current_stage_3 = F::Unreduced::<9>::zero();

                    let mut x_out_prev: Option<usize> = None;

                    let DataBuffers {
                        val_j_0,
                        val_j_r,
                        rs1_ra,
                        rs2_ra,
                        rd_wa,
                        dirty_indices,
                    } = buffers;
                    val_j_0.as_mut_slice().copy_from_slice(checkpoint);

                    // Iterate over I_chunk, two rows at a time.
                    I_chunk
                        .chunk_by(|a, b| a.0 / 2 == b.0 / 2)
                        .for_each(|inc_chunk| {
                            let j_prime = inc_chunk[0].0; // row index

                            for j in j_prime << round..(j_prime + 1) << round {
                                let j_bound = j % (1 << round);

                                let k = addresses[j].0;
                                unsafe {
                                    dirty_indices.insert_unchecked(k as usize);
                                }
                                rs1_ra[0][k as usize] += A[j_bound];

                                let k = addresses[j].1;
                                unsafe {
                                    dirty_indices.insert_unchecked(k as usize);
                                }
                                rs2_ra[0][k as usize] += A[j_bound];

                                let k = addresses[j].2;
                                unsafe {
                                    dirty_indices.insert_unchecked(k as usize);
                                }
                                rd_wa[0][k as usize] += A[j_bound];
                            }

                            for j in (j_prime + 1) << round..(j_prime + 2) << round {
                                let j_bound = j % (1 << round);

                                let k = addresses[j].0;
                                unsafe {
                                    dirty_indices.insert_unchecked(k as usize);
                                }
                                rs1_ra[1][k as usize] += A[j_bound];

                                let k = addresses[j].1;
                                unsafe {
                                    dirty_indices.insert_unchecked(k as usize);
                                }
                                rs2_ra[1][k as usize] += A[j_bound];

                                let k = addresses[j].2;
                                unsafe {
                                    dirty_indices.insert_unchecked(k as usize);
                                }
                                rd_wa[1][k as usize] += A[j_bound];
                            }

                            for k in dirty_indices.ones() {
                                val_j_r[0][k] = F::from_u64(val_j_0[k]);
                            }
                            let mut inc_iter = inc_chunk.iter().peekable();

                            // First of the two rows
                            loop {
                                let (row, col, inc_lt, inc) = inc_iter.next().unwrap();
                                let col = *col as usize;
                                debug_assert_eq!(*row, j_prime);
                                val_j_r[0][col] += *inc_lt;
                                val_j_0[col] = (val_j_0[col] as i128 + inc) as u64;
                                if inc_iter.peek().unwrap().0 != j_prime {
                                    break;
                                }
                            }
                            for k in dirty_indices.ones() {
                                val_j_r[1][k] = F::from_u64(val_j_0[k]);
                            }

                            // Second of the two rows
                            for inc in inc_iter {
                                let (row, col, inc_lt, inc) = *inc;
                                let col = col as usize;
                                debug_assert_eq!(row, j_prime + 1);
                                val_j_r[1][col] += inc_lt;
                                val_j_0[col] = (val_j_0[col] as i128 + inc) as u64;
                            }

                            let x_in = (j_prime / 2) & x_bitmask;
                            let x_out = (j_prime / 2) >> num_x_in_bits;
                            let E_in_stage_1_eval = gruen_eq_r_cycle_stage_1.E_in_current()[x_in];
                            let E_in_stage_3_eval = gruen_eq_r_cycle_stage_3.E_in_current()[x_in];

                            let inc_cycle_evals = {
                                let inc_cycle_0 = inc_cycle.get_bound_coeff(j_prime);
                                let inc_cycle_1 = inc_cycle.get_bound_coeff(j_prime + 1);
                                let inc_cycle_infty = inc_cycle_1 - inc_cycle_0;
                                [inc_cycle_0, inc_cycle_infty]
                            };

                            // Multiply the running sum by the previous value of E_out_eval when
                            // its value changes and add the result to the total.
                            match x_out_prev {
                                None => {
                                    x_out_prev = Some(x_out);
                                }
                                Some(x) if x_out != x => {
                                    x_out_prev = Some(x_out);

                                    let E_out_stage_1_eval =
                                        gruen_eq_r_cycle_stage_1.E_out_current()[x];
                                    let E_out_stage_3_eval =
                                        gruen_eq_r_cycle_stage_3.E_out_current()[x];

                                    let red0_s1 = F::from_montgomery_reduce::<9>(
                                        eval_at_0_for_current_stage_1,
                                    );
                                    let redi_s1 = F::from_montgomery_reduce::<9>(
                                        eval_at_inf_for_current_stage_1,
                                    );
                                    let red0_s3 = F::from_montgomery_reduce::<9>(
                                        eval_at_0_for_current_stage_3,
                                    );
                                    let redi_s3 = F::from_montgomery_reduce::<9>(
                                        eval_at_inf_for_current_stage_3,
                                    );
                                    eval_at_0_for_stage_1 +=
                                        E_out_stage_1_eval.mul_unreduced::<9>(red0_s1);
                                    eval_at_inf_for_stage_1 +=
                                        E_out_stage_1_eval.mul_unreduced::<9>(redi_s1);
                                    eval_at_0_for_stage_3 +=
                                        E_out_stage_3_eval.mul_unreduced::<9>(red0_s3);
                                    eval_at_inf_for_stage_3 +=
                                        E_out_stage_3_eval.mul_unreduced::<9>(redi_s3);

                                    eval_at_0_for_current_stage_1 = F::Unreduced::<9>::zero();
                                    eval_at_inf_for_current_stage_1 = F::Unreduced::<9>::zero();
                                    eval_at_0_for_current_stage_3 = F::Unreduced::<9>::zero();
                                    eval_at_inf_for_current_stage_3 = F::Unreduced::<9>::zero();
                                }
                                _ => (),
                            }

                            let mut rd_inner_sum_evals = [F::zero(); DEGREE_BOUND - 1];
                            let mut rs1_inner_sum_evals = [F::zero(); DEGREE_BOUND - 1];
                            let mut rs2_inner_sum_evals = [F::zero(); DEGREE_BOUND - 1];

                            for k in dirty_indices.ones() {
                                let val_evals = [val_j_r[0][k], val_j_r[1][k] - val_j_r[0][k]];

                                // Check rd_wa and compute its contribution if non-zero
                                if !rd_wa[0][k].is_zero() || !rd_wa[1][k].is_zero() {
                                    let wa_evals = [rd_wa[0][k], rd_wa[1][k] - rd_wa[0][k]];

                                    rd_inner_sum_evals[0] += wa_evals[0]
                                        .mul_0_optimized(inc_cycle_evals[0] + val_evals[0]);
                                    rd_inner_sum_evals[1] +=
                                        wa_evals[1] * (inc_cycle_evals[1] + val_evals[1]);

                                    rd_wa[0][k] = F::zero();
                                    rd_wa[1][k] = F::zero();
                                }

                                // Check rs1_ra and compute its contribution if non-zero
                                if !rs1_ra[0][k].is_zero() || !rs1_ra[1][k].is_zero() {
                                    let ra_evals_rs1 = [rs1_ra[0][k], rs1_ra[1][k] - rs1_ra[0][k]];

                                    rs1_inner_sum_evals[0] +=
                                        ra_evals_rs1[0].mul_0_optimized(val_evals[0]);
                                    rs1_inner_sum_evals[1] += ra_evals_rs1[1] * val_evals[1];

                                    rs1_ra[0][k] = F::zero();
                                    rs1_ra[1][k] = F::zero();
                                }

                                // Check rs2_ra and compute its contribution if non-zero
                                if !rs2_ra[0][k].is_zero() || !rs2_ra[1][k].is_zero() {
                                    let ra_evals_rs2 = [rs2_ra[0][k], rs2_ra[1][k] - rs2_ra[0][k]];

                                    rs2_inner_sum_evals[0] +=
                                        ra_evals_rs2[0].mul_0_optimized(val_evals[0]);
                                    rs2_inner_sum_evals[1] += ra_evals_rs2[1] * val_evals[1];

                                    rs2_ra[0][k] = F::zero();
                                    rs2_ra[1][k] = F::zero();
                                }

                                val_j_r[0][k] = F::zero();
                                val_j_r[1][k] = F::zero();
                            }
                            dirty_indices.clear();

                            // ReadVals = Rs1Value + gamma * Rs2Value
                            // TODO: Compute more efficiently to save a mul:
                            // Rs1Value + gamma * Rs2Value = Rs1Ra * Val + gamma * Rs2Ra * Val = (Rs1Ra + gamma * Rs2Ra) * Val
                            let read_vals_evals = [
                                rs1_inner_sum_evals[0] + params.gamma * rs2_inner_sum_evals[0],
                                rs1_inner_sum_evals[1] + params.gamma * rs2_inner_sum_evals[1],
                            ];

                            eval_at_0_for_current_stage_1 += E_in_stage_1_eval.mul_unreduced::<9>(
                                rd_inner_sum_evals[0] + params.gamma * read_vals_evals[0],
                            );
                            eval_at_inf_for_current_stage_1 += E_in_stage_1_eval
                                .mul_unreduced::<9>(
                                    rd_inner_sum_evals[1] + params.gamma * read_vals_evals[1],
                                );
                            eval_at_0_for_current_stage_3 +=
                                E_in_stage_3_eval.mul_unreduced::<9>(read_vals_evals[0]);
                            eval_at_inf_for_current_stage_3 +=
                                E_in_stage_3_eval.mul_unreduced::<9>(read_vals_evals[1]);
                        });

                    // Multiply the final running sum by the final value of E_out_eval and add the
                    // result to the total.
                    if let Some(x) = x_out_prev {
                        let E_out_stage_1_eval = gruen_eq_r_cycle_stage_1.E_out_current()[x];
                        let E_out_stage_3_eval = gruen_eq_r_cycle_stage_3.E_out_current()[x];
                        let red0_s1 = F::from_montgomery_reduce::<9>(eval_at_0_for_current_stage_1);
                        let redi_s1 =
                            F::from_montgomery_reduce::<9>(eval_at_inf_for_current_stage_1);
                        let red0_s3 = F::from_montgomery_reduce::<9>(eval_at_0_for_current_stage_3);
                        let redi_s3 =
                            F::from_montgomery_reduce::<9>(eval_at_inf_for_current_stage_3);
                        eval_at_0_for_stage_1 += E_out_stage_1_eval.mul_unreduced::<9>(red0_s1);
                        eval_at_inf_for_stage_1 += E_out_stage_1_eval.mul_unreduced::<9>(redi_s1);
                        eval_at_0_for_stage_3 += E_out_stage_3_eval.mul_unreduced::<9>(red0_s3);
                        eval_at_inf_for_stage_3 += E_out_stage_3_eval.mul_unreduced::<9>(redi_s3);
                    }
                    [
                        eval_at_0_for_stage_1,
                        eval_at_inf_for_stage_1,
                        eval_at_0_for_stage_3,
                        eval_at_inf_for_stage_3,
                    ]
                })
                .reduce(
                    || [F::Unreduced::zero(); BATCH_SIZE * (DEGREE_BOUND - 1)],
                    |a, b| array::from_fn(|i| a[i] + b[i]),
                )
                .into_iter()
                .map(F::from_montgomery_reduce)
                .collect::<Vec<_>>()
                .try_into()
                .unwrap()
        };
        let [eval_at_0_for_stage_1, eval_at_inf_for_stage_1, eval_at_0_for_stage_3, eval_at_inf_for_stage_3] =
            quadratic_coeffs;

        let round_poly_stage_1 = gruen_eq_r_cycle_stage_1.gruen_poly_deg_3(
            eval_at_0_for_stage_1,
            eval_at_inf_for_stage_1,
            *prev_claim_stage_1,
        );
        let round_poly_stage_3 = gruen_eq_r_cycle_stage_3.gruen_poly_deg_3(
            eval_at_0_for_stage_3,
            eval_at_inf_for_stage_3,
            *prev_claim_stage_3,
        );
        let res = &round_poly_stage_1 + &(&round_poly_stage_3 * params.gamma_cub);
        *prev_round_poly_stage_1 = Some(round_poly_stage_1);
        *prev_round_poly_stage_3 = Some(round_poly_stage_3);
        res
    }

    fn phase2_compute_message(&self, previous_claim: F) -> UniPoly<F> {
        const BATCH_SIZE: usize = 2;

        let Self {
            inc_cycle,
            eq_r_cycle_stage_1,
            eq_r_cycle_stage_3,
            rs1_ra,
            rs2_ra,
            rd_wa,
            val,
            params,
            ..
        } = self;

        let rs1_ra = rs1_ra.as_ref().unwrap();
        let rs2_ra = rs2_ra.as_ref().unwrap();
        let rd_wa = rd_wa.as_ref().unwrap();
        let val = val.as_ref().unwrap();
        let eq_r_cycle_stage_1 = eq_r_cycle_stage_1.as_ref().unwrap();
        let eq_r_cycle_stage_3 = eq_r_cycle_stage_3.as_ref().unwrap();

        // Phase 2 uses LowToHigh binding: cycle bits are in low positions, address bits in high positions
        let n_cycle_pairs = eq_r_cycle_stage_1.len() / 2;
<<<<<<< HEAD
        let [
            eval_at_0_for_stage_1,
            eval_at_2_for_stage_1,
            eval_at_3_for_stage_1,
            eval_at_0_for_stage_3,
            eval_at_2_for_stage_3,
            eval_at_3_for_stage_3,
        ] = (0..n_cycle_pairs)
            .into_par_iter()
            .map(|j| {
                let eq_r_cycle_stage_1_evals =
                    eq_r_cycle_stage_1.sumcheck_evals_array::<DEGREE_BOUND>(j, BindingOrder::LowToHigh);
                let eq_r_cycle_stage_3_evals =
                    eq_r_cycle_stage_3.sumcheck_evals_array::<DEGREE_BOUND>(j, BindingOrder::LowToHigh);
                let inc_evals =
                    inc_cycle.sumcheck_evals_array::<DEGREE_BOUND>(j, BindingOrder::LowToHigh);

                let [
                    eval_at_0_for_stage_1,
                    eval_at_2_for_stage_1,
                    eval_at_3_for_stage_1,
                    eval_at_0_for_stage_3,
                    eval_at_2_for_stage_3,
                    eval_at_3_for_stage_3,
                ] = (0..K)
                    .into_par_iter()
                    .map(|k| {
                        // index = k * n_cycle_pairs + j: address bits (k) high, cycle bits (j) low
                        let index = k * n_cycle_pairs + j;
                        let rs1_ra_evals =
                            rs1_ra.sumcheck_evals_array::<DEGREE_BOUND>(index, BindingOrder::LowToHigh);
                        let rs2_ra_evals =
                            rs2_ra.sumcheck_evals_array::<DEGREE_BOUND>(index, BindingOrder::LowToHigh);
                        let wa_evals =
                            rd_wa.sumcheck_evals_array::<DEGREE_BOUND>(index, BindingOrder::LowToHigh);
                        let val_evals =
                            val.sumcheck_evals_array::<DEGREE_BOUND>(index, BindingOrder::LowToHigh);

                        // Eval RdWriteValue(x) at (r', {0, 2, 3}, j, k).
                        let rd_write_value_at_0_j_k =
                            wa_evals[0].mul_0_optimized(inc_evals[0] + val_evals[0]);
                        let rd_write_value_at_2_j_k =
                            wa_evals[1].mul_0_optimized(inc_evals[1] + val_evals[1]);
                        let rd_write_value_at_3_j_k =
                            wa_evals[2].mul_0_optimized(inc_evals[2] + val_evals[2]);

                        // Eval Rs1Value(x) at (r', {0, 2, 3}, j, k).
                        let rs1_value_at_0_j_k = rs1_ra_evals[0].mul_0_optimized(val_evals[0]);
                        let rs1_value_at_2_j_k = rs1_ra_evals[1].mul_0_optimized(val_evals[1]);
                        let rs1_value_at_3_j_k = rs1_ra_evals[2].mul_0_optimized(val_evals[2]);

                        // Eval Rs2Value(x) at (r', {0, 2, 3}, j, k).
                        let rs2_value_at_0_j_k = rs2_ra_evals[0].mul_0_optimized(val_evals[0]);
                        let rs2_value_at_2_j_k = rs2_ra_evals[1].mul_0_optimized(val_evals[1]);
                        let rs2_value_at_3_j_k = rs2_ra_evals[2].mul_0_optimized(val_evals[2]);

                        // Eval ReadVals(x) = Rs1Value(x) + gamma * Rs2Value(x) at (r', {0, 2, 3}, j, k).
                        let read_vals_at_0_j_k =
                            rs1_value_at_0_j_k + params.gamma * rs2_value_at_0_j_k;
                        let read_vals_at_2_j_k =
                            rs1_value_at_2_j_k + params.gamma * rs2_value_at_2_j_k;
                        let read_vals_at_3_j_k =
                            rs1_value_at_3_j_k + params.gamma * rs2_value_at_3_j_k;

                        let eval_at_0_j_k_for_stage_1 =
                            rd_write_value_at_0_j_k + params.gamma * read_vals_at_0_j_k;
                        let eval_at_2_j_k_for_stage_1 =
                            rd_write_value_at_2_j_k + params.gamma * read_vals_at_2_j_k;
                        let eval_at_3_j_k_for_stage_1 =
                            rd_write_value_at_3_j_k + params.gamma * read_vals_at_3_j_k;

                        let eval_at_0_j_k_for_stage_3 = read_vals_at_0_j_k;
                        let eval_at_2_j_k_for_stage_3 = read_vals_at_2_j_k;
                        let eval_at_3_j_k_for_stage_3 = read_vals_at_3_j_k;

                        [
                            eval_at_0_j_k_for_stage_1,
                            eval_at_2_j_k_for_stage_1,
                            eval_at_3_j_k_for_stage_1,
                            eval_at_0_j_k_for_stage_3,
                            eval_at_2_j_k_for_stage_3,
                            eval_at_3_j_k_for_stage_3,
                        ]
                    })
                    .fold_with([F::Unreduced::<5>::zero(); BATCH_SIZE * DEGREE_BOUND], |running, new| {
                        array::from_fn(|i| running[i] + new[i].as_unreduced_ref())
                    })
                    .reduce(
                        || [F::Unreduced::<5>::zero(); BATCH_SIZE * DEGREE_BOUND],
                        |a, b| array::from_fn(|i| a[i] + b[i]),
                    );

                let eq_at_0_for_stage_1 = eq_r_cycle_stage_1_evals[0];
                let eq_at_2_for_stage_1 = eq_r_cycle_stage_1_evals[1];
                let eq_at_3_for_stage_1 = eq_r_cycle_stage_1_evals[2];

                let eq_at_0_for_stage_3 = eq_r_cycle_stage_3_evals[0];
                let eq_at_2_for_stage_3 = eq_r_cycle_stage_3_evals[1];
                let eq_at_3_for_stage_3 = eq_r_cycle_stage_3_evals[2];
=======
        let [eval_at_0_for_stage_1, eval_at_2_for_stage_1, eval_at_3_for_stage_1, eval_at_0_for_stage_3, eval_at_2_for_stage_3, eval_at_3_for_stage_3] =
            (0..K)
                .into_par_iter()
                .map(|k| {
                    let base_index = k * n_cycle_pairs;

                    (0..n_cycle_pairs)
                        .map(|j| {
                            // index = k * n_cycle_pairs + j: address bits (k) high, cycle bits (j) low
                            // With k fixed and j varying, this accesses contiguous memory
                            let index = base_index + j;

                            let eq_r_cycle_stage_1_evals = eq_r_cycle_stage_1
                                .sumcheck_evals_array::<DEGREE_BOUND>(j, BindingOrder::LowToHigh);
                            let eq_r_cycle_stage_3_evals = eq_r_cycle_stage_3
                                .sumcheck_evals_array::<DEGREE_BOUND>(j, BindingOrder::LowToHigh);
                            let inc_evals = inc_cycle
                                .sumcheck_evals_array::<DEGREE_BOUND>(j, BindingOrder::LowToHigh);

                            let rs1_ra_evals = rs1_ra.sumcheck_evals_array::<DEGREE_BOUND>(
                                index,
                                BindingOrder::LowToHigh,
                            );
                            let rs2_ra_evals = rs2_ra.sumcheck_evals_array::<DEGREE_BOUND>(
                                index,
                                BindingOrder::LowToHigh,
                            );
                            let wa_evals = rd_wa.sumcheck_evals_array::<DEGREE_BOUND>(
                                index,
                                BindingOrder::LowToHigh,
                            );
                            let val_evals = val.sumcheck_evals_array::<DEGREE_BOUND>(
                                index,
                                BindingOrder::LowToHigh,
                            );
>>>>>>> 7ceb34cb

                            // Eval RdWriteValue(x) at (r', {0, 2, 3}, j, k).
                            let rd_write_value_at_0_j_k =
                                wa_evals[0].mul_0_optimized(inc_evals[0] + val_evals[0]);
                            let rd_write_value_at_2_j_k =
                                wa_evals[1].mul_0_optimized(inc_evals[1] + val_evals[1]);
                            let rd_write_value_at_3_j_k =
                                wa_evals[2].mul_0_optimized(inc_evals[2] + val_evals[2]);

                            // Eval Rs1Value(x) at (r', {0, 2, 3}, j, k).
                            let rs1_value_at_0_j_k = rs1_ra_evals[0].mul_0_optimized(val_evals[0]);
                            let rs1_value_at_2_j_k = rs1_ra_evals[1].mul_0_optimized(val_evals[1]);
                            let rs1_value_at_3_j_k = rs1_ra_evals[2].mul_0_optimized(val_evals[2]);

                            // Eval Rs2Value(x) at (r', {0, 2, 3}, j, k).
                            let rs2_value_at_0_j_k = rs2_ra_evals[0].mul_0_optimized(val_evals[0]);
                            let rs2_value_at_2_j_k = rs2_ra_evals[1].mul_0_optimized(val_evals[1]);
                            let rs2_value_at_3_j_k = rs2_ra_evals[2].mul_0_optimized(val_evals[2]);

                            // Eval ReadVals(x) = Rs1Value(x) + gamma * Rs2Value(x) at (r', {0, 2, 3}, j, k).
                            let read_vals_at_0_j_k =
                                rs1_value_at_0_j_k + params.gamma * rs2_value_at_0_j_k;
                            let read_vals_at_2_j_k =
                                rs1_value_at_2_j_k + params.gamma * rs2_value_at_2_j_k;
                            let read_vals_at_3_j_k =
                                rs1_value_at_3_j_k + params.gamma * rs2_value_at_3_j_k;

                            let eval_at_0_j_k_for_stage_1 =
                                rd_write_value_at_0_j_k + params.gamma * read_vals_at_0_j_k;
                            let eval_at_2_j_k_for_stage_1 =
                                rd_write_value_at_2_j_k + params.gamma * read_vals_at_2_j_k;
                            let eval_at_3_j_k_for_stage_1 =
                                rd_write_value_at_3_j_k + params.gamma * read_vals_at_3_j_k;

                            let eval_at_0_j_k_for_stage_3 = read_vals_at_0_j_k;
                            let eval_at_2_j_k_for_stage_3 = read_vals_at_2_j_k;
                            let eval_at_3_j_k_for_stage_3 = read_vals_at_3_j_k;

                            let eq_at_0_for_stage_1 = eq_r_cycle_stage_1_evals[0];
                            let eq_at_2_for_stage_1 = eq_r_cycle_stage_1_evals[1];
                            let eq_at_3_for_stage_1 = eq_r_cycle_stage_1_evals[2];

                            let eq_at_0_for_stage_3 = eq_r_cycle_stage_3_evals[0];
                            let eq_at_2_for_stage_3 = eq_r_cycle_stage_3_evals[1];
                            let eq_at_3_for_stage_3 = eq_r_cycle_stage_3_evals[2];

                            // Multiply by eq here (per j, k) to enable cache-friendly access pattern
                            [
                                eq_at_0_for_stage_1.mul_unreduced::<9>(eval_at_0_j_k_for_stage_1),
                                eq_at_2_for_stage_1.mul_unreduced::<9>(eval_at_2_j_k_for_stage_1),
                                eq_at_3_for_stage_1.mul_unreduced::<9>(eval_at_3_j_k_for_stage_1),
                                eq_at_0_for_stage_3.mul_unreduced::<9>(eval_at_0_j_k_for_stage_3),
                                eq_at_2_for_stage_3.mul_unreduced::<9>(eval_at_2_j_k_for_stage_3),
                                eq_at_3_for_stage_3.mul_unreduced::<9>(eval_at_3_j_k_for_stage_3),
                            ]
                        })
                        .fold(
                            [F::Unreduced::<9>::zero(); BATCH_SIZE * DEGREE_BOUND],
                            |a, b| array::from_fn(|i| a[i] + b[i]),
                        )
                })
                .reduce(
                    || [F::Unreduced::<9>::zero(); BATCH_SIZE * DEGREE_BOUND],
                    |a, b| array::from_fn(|i| a[i] + b[i]),
                )
                .map(F::from_montgomery_reduce);

        let eval_at_0 = eval_at_0_for_stage_1 + params.gamma_cub * eval_at_0_for_stage_3;
        let eval_at_2 = eval_at_2_for_stage_1 + params.gamma_cub * eval_at_2_for_stage_3;
        let eval_at_3 = eval_at_3_for_stage_1 + params.gamma_cub * eval_at_3_for_stage_3;

        UniPoly::from_evals_and_hint(previous_claim, &[eval_at_0, eval_at_2, eval_at_3])
    }

    fn phase3_compute_message(&self, previous_claim: F) -> UniPoly<F> {
        const BATCH_SIZE: usize = 2;

        let Self {
            inc_cycle,
            eq_r_cycle_stage_1,
            eq_r_cycle_stage_3,
            rs1_ra,
            rs2_ra,
            rd_wa,
            val,
            params,
            ..
        } = self;
        let rs1_ra = rs1_ra.as_ref().unwrap();
        let rs2_ra = rs2_ra.as_ref().unwrap();
        let rd_wa = rd_wa.as_ref().unwrap();
        let val = val.as_ref().unwrap();

        // Cycle variables are fully bound, so:
        // eq(r', r_cycle_stage_i) is a constant
        let eq_r_cycle_stage_1_eval = eq_r_cycle_stage_1.as_ref().unwrap().final_sumcheck_claim();
        let eq_r_cycle_stage_3_eval = eq_r_cycle_stage_3.as_ref().unwrap().final_sumcheck_claim();
        // ...and Inc(r_cycle) is a constant
        let inc_eval = inc_cycle.final_sumcheck_claim();

        let evals = (0..rs1_ra.len() / 2)
            .into_par_iter()
            .map(|k| {
                let rs1_ra_evals =
                    rs1_ra.sumcheck_evals_array::<DEGREE_BOUND>(k, BindingOrder::LowToHigh);
                let rs2_ra_evals =
                    rs2_ra.sumcheck_evals_array::<DEGREE_BOUND>(k, BindingOrder::LowToHigh);
                let wa_evals =
                    rd_wa.sumcheck_evals_array::<DEGREE_BOUND>(k, BindingOrder::LowToHigh);
                let val_evals =
                    val.sumcheck_evals_array::<DEGREE_BOUND>(k, BindingOrder::LowToHigh);

                // Eval RdWriteValue(x) at (r', {0, 2, 3}, k).
                let rd_write_value_at_0_k = wa_evals[0] * (inc_eval + val_evals[0]);
                let rd_write_value_at_2_k = wa_evals[1] * (inc_eval + val_evals[1]);
                let rd_write_value_at_3_k = wa_evals[2] * (inc_eval + val_evals[2]);

                // Eval Rs1Value(x) at (r', {0, 2, 3}, k).
                let rs1_value_at_0_k = rs1_ra_evals[0] * val_evals[0];
                let rs1_value_at_2_k = rs1_ra_evals[1] * val_evals[1];
                let rs1_value_at_3_k = rs1_ra_evals[2] * val_evals[2];

                // Eval Rs2Value(x) at (r', {0, 2, 3}, k).
                let rs2_value_at_0_k = rs2_ra_evals[0] * val_evals[0];
                let rs2_value_at_2_k = rs2_ra_evals[1] * val_evals[1];
                let rs2_value_at_3_k = rs2_ra_evals[2] * val_evals[2];

                // Eval ReadVals(x) = Rs1Value(x) + gamma * Rs2Value(x) at (r', {0, 2, 3}, k).
                let read_vals_at_0_k = rs1_value_at_0_k + params.gamma * rs2_value_at_0_k;
                let read_vals_at_2_k = rs1_value_at_2_k + params.gamma * rs2_value_at_2_k;
                let read_vals_at_3_k = rs1_value_at_3_k + params.gamma * rs2_value_at_3_k;

                let eval_at_0_k_for_stage_1 =
                    rd_write_value_at_0_k + params.gamma * read_vals_at_0_k;
                let eval_at_2_k_for_stage_1 =
                    rd_write_value_at_2_k + params.gamma * read_vals_at_2_k;
                let eval_at_3_k_for_stage_1 =
                    rd_write_value_at_3_k + params.gamma * read_vals_at_3_k;

                let eval_at_0_k_for_stage_3 = read_vals_at_0_k;
                let eval_at_2_k_for_stage_3 = read_vals_at_2_k;
                let eval_at_3_k_for_stage_3 = read_vals_at_3_k;

                [
                    eval_at_0_k_for_stage_1,
                    eval_at_2_k_for_stage_1,
                    eval_at_3_k_for_stage_1,
                    eval_at_0_k_for_stage_3,
                    eval_at_2_k_for_stage_3,
                    eval_at_3_k_for_stage_3,
                ]
            })
            .fold_with(
                [F::Unreduced::<5>::zero(); BATCH_SIZE * DEGREE_BOUND],
                |a, b| array::from_fn(|i| a[i] + b[i].as_unreduced_ref()),
            )
            .reduce(
                || [F::Unreduced::<5>::zero(); BATCH_SIZE * DEGREE_BOUND],
                |a, b| array::from_fn(|i| a[i] + b[i]),
            )
            .map(F::from_barrett_reduce);
        let [eval_at_0_for_stage_1, eval_at_2_for_stage_1, eval_at_3_for_stage_1, eval_at_0_for_stage_3, eval_at_2_for_stage_3, eval_at_3_for_stage_3] =
            evals;

        let eval_at_0 = eq_r_cycle_stage_1_eval * eval_at_0_for_stage_1
            + params.gamma_cub * eq_r_cycle_stage_3_eval * eval_at_0_for_stage_3;
        let eval_at_2 = eq_r_cycle_stage_1_eval * eval_at_2_for_stage_1
            + params.gamma_cub * eq_r_cycle_stage_3_eval * eval_at_2_for_stage_3;
        let eval_at_3 = eq_r_cycle_stage_1_eval * eval_at_3_for_stage_1
            + params.gamma_cub * eq_r_cycle_stage_3_eval * eval_at_3_for_stage_3;

        UniPoly::from_evals_and_hint(previous_claim, &[eval_at_0, eval_at_2, eval_at_3])
    }

    fn phase1_bind(&mut self, r_j: F::Challenge, round: usize) {
        let Self {
            addresses,
            I,
            A,
            inc_cycle,
            gruen_eq_r_cycle_stage_1,
            gruen_eq_r_cycle_stage_3,
            prev_claim_stage_1,
            prev_claim_stage_3,
            prev_round_poly_stage_1,
            prev_round_poly_stage_3,
            eq_r_cycle_stage_1,
            eq_r_cycle_stage_3,
            chunk_size,
            val_checkpoints,
            rs1_ra,
            rs2_ra,
            rd_wa,
            val,
            data_buffers: _,
            params: _,
        } = self;

        let inner_span = tracing::span!(tracing::Level::INFO, "Bind I");
        let _inner_guard = inner_span.enter();

        I.par_iter_mut().for_each(|I_chunk| {
            // Note: A given row in an I_chunk may not be ordered by k after binding
            let mut next_bound_index = 0;
            let mut bound_indices: Vec<Option<usize>> = vec![None; K];

            for i in 0..I_chunk.len() {
                let (j_prime, k, inc_lt, inc) = I_chunk[i];
                if let Some(bound_index) = bound_indices[k as usize] {
                    if I_chunk[bound_index].0 == j_prime / 2 {
                        // Neighbor was already processed
                        debug_assert!(j_prime % 2 == 1);
                        I_chunk[bound_index].2 += r_j * inc_lt;
                        I_chunk[bound_index].3 += inc;
                        continue;
                    }
                }
                // First time this k has been encountered
                let bound_value = if j_prime.is_multiple_of(2) {
                    // (1 - r_j) * inc_lt + r_j * inc
                    inc_lt + r_j * (F::from_i128(inc) - inc_lt)
                } else {
                    r_j * inc_lt
                };

                I_chunk[next_bound_index] = (j_prime / 2, k, bound_value, inc);
                bound_indices[k as usize] = Some(next_bound_index);
                next_bound_index += 1;
            }
            I_chunk.truncate(next_bound_index);
        });

        drop(_inner_guard);
        drop(inner_span);

        gruen_eq_r_cycle_stage_1.bind(r_j);
        gruen_eq_r_cycle_stage_3.bind(r_j);
        inc_cycle.bind_parallel(r_j, BindingOrder::LowToHigh);

        *prev_claim_stage_1 = prev_round_poly_stage_1.take().unwrap().evaluate(&r_j);
        *prev_claim_stage_3 = prev_round_poly_stage_3.take().unwrap().evaluate(&r_j);

        let inner_span = tracing::span!(tracing::Level::INFO, "Update A");
        let _inner_guard = inner_span.enter();

        // Update A for this round (see Equation 55)
        let (A_left, A_right) = A.split_at_mut(1 << round);
        A_left
            .par_iter_mut()
            .zip(A_right.par_iter_mut())
            .for_each(|(x, y)| {
                *y = *x * r_j;
                *x -= *y;
            });

        if round == chunk_size.log_2() - 1 {
            // At this point I has been bound to a point where each chunk contains a single row,
            // so we might as well materialize the full `ra`, `wa`, and `Val` polynomials and perform
            // standard sumcheck directly using those polynomials.

            let span = tracing::span!(tracing::Level::INFO, "Materialize rs1_ra polynomial");
            let _guard = span.enter();

            // Polynomial indexing: index = k * num_chunks + chunk_index
            //   - Address bits (k) in high-order positions
            //   - Cycle bits (chunk_index) in low-order positions
            // This layout enables LowToHigh binding to bind cycle variables first in Phase 2,
            // which is required for compatibility with downstream sumchecks.
            let num_chunks = addresses.len() / *chunk_size;
            let rs1_ra_evals: Vec<F> = addresses
                .par_chunks(*chunk_size)
                .enumerate()
                .fold(
                    || unsafe_allocate_zero_vec(K * num_chunks),
                    |mut acc, (chunk_idx, chunk)| {
                        for (j_bound, (k, _, _)) in chunk.iter().enumerate() {
                            acc[(*k as usize) * num_chunks + chunk_idx] += A[j_bound];
                        }
                        acc
                    },
                )
                .reduce(
                    || unsafe_allocate_zero_vec(K * num_chunks),
                    |mut a, b| {
                        a.iter_mut().zip(b.iter()).for_each(|(a, b)| *a += *b);
                        a
                    },
                );
            *rs1_ra = Some(MultilinearPolynomial::from(rs1_ra_evals));

            drop(_guard);
            drop(span);

            let span = tracing::span!(tracing::Level::INFO, "Materialize rs2_ra polynomial");
            let _guard = span.enter();

            let num_chunks = addresses.len() / *chunk_size;
            let rs2_ra_evals: Vec<F> = addresses
                .par_chunks(*chunk_size)
                .enumerate()
                .fold(
                    || unsafe_allocate_zero_vec(K * num_chunks),
                    |mut acc, (chunk_idx, chunk)| {
                        for (j_bound, (_, k, _)) in chunk.iter().enumerate() {
                            acc[(*k as usize) * num_chunks + chunk_idx] += A[j_bound];
                        }
                        acc
                    },
                )
                .reduce(
                    || unsafe_allocate_zero_vec(K * num_chunks),
                    |mut a, b| {
                        a.iter_mut().zip(b.iter()).for_each(|(a, b)| *a += *b);
                        a
                    },
                );
            *rs2_ra = Some(MultilinearPolynomial::from(rs2_ra_evals));

            drop(_guard);
            drop(span);

            let span = tracing::span!(tracing::Level::INFO, "Materialize rd_wa polynomial");
            let _guard = span.enter();

            let num_chunks = addresses.len() / *chunk_size;
            let rd_wa_evals: Vec<F> = addresses
                .par_chunks(*chunk_size)
                .enumerate()
                .fold(
                    || unsafe_allocate_zero_vec(K * num_chunks),
                    |mut acc, (chunk_idx, chunk)| {
                        for (j_bound, (_, _, k)) in chunk.iter().enumerate() {
                            acc[(*k as usize) * num_chunks + chunk_idx] += A[j_bound];
                        }
                        acc
                    },
                )
                .reduce(
                    || unsafe_allocate_zero_vec(K * num_chunks),
                    |mut a, b| {
                        a.iter_mut().zip(b.iter()).for_each(|(a, b)| *a += *b);
                        a
                    },
                );
            *rd_wa = Some(MultilinearPolynomial::from(rd_wa_evals));

            drop(_guard);
            drop(span);

            let span = tracing::span!(tracing::Level::INFO, "Materialize Val polynomial");
            let _guard = span.enter();

            // val_checkpoints is stored row-major (cycle-major), convert to column-major (address-major)
            let val_evals: Vec<F> = val_checkpoints
                .par_chunks(K)
                .zip(I.into_par_iter())
                .enumerate()
                .fold(
                    || unsafe_allocate_zero_vec(K * num_chunks),
                    |mut acc, (chunk_idx, (checkpoint_chunk, I_chunk))| {
                        for (k, &v) in checkpoint_chunk.iter().enumerate() {
                            acc[k * num_chunks + chunk_idx] = F::from_u64(v);
                        }
                        for (j, k, inc_lt, _inc) in I_chunk.iter() {
                            debug_assert_eq!(*j, chunk_idx);
                            acc[(*k as usize) * num_chunks + chunk_idx] += *inc_lt;
                        }
                        acc
                    },
                )
                .reduce(
                    || unsafe_allocate_zero_vec(K * num_chunks),
                    |mut a, b| {
                        a.iter_mut().zip(b.iter()).for_each(|(a, b)| *a += *b);
                        a
                    },
                );
            *val = Some(MultilinearPolynomial::from(val_evals));

            drop(_guard);
            drop(span);

            let span = tracing::span!(tracing::Level::INFO, "Materialize eq polynomial");
            let _guard = span.enter();

            let eq_evals_stage_1: Vec<F> = EqPolynomial::<F>::evals(
                &gruen_eq_r_cycle_stage_1.w[..gruen_eq_r_cycle_stage_1.current_index],
            )
            .par_iter()
            .map(|x| *x * gruen_eq_r_cycle_stage_1.current_scalar)
            .collect();
            *eq_r_cycle_stage_1 = Some(eq_evals_stage_1.into());

            let eq_evals_stage_3: Vec<F> = EqPolynomial::<F>::evals(
                &gruen_eq_r_cycle_stage_3.w[..gruen_eq_r_cycle_stage_3.current_index],
            )
            .par_iter()
            .map(|x| *x * gruen_eq_r_cycle_stage_3.current_scalar)
            .collect();
            *eq_r_cycle_stage_3 = Some(eq_evals_stage_3.into());
        }
    }

    fn phase2_bind(&mut self, r_j: F::Challenge) {
        let Self {
            rs1_ra,
            rs2_ra,
            rd_wa,
            val,
            inc_cycle,
            eq_r_cycle_stage_1,
            eq_r_cycle_stage_3,
            ..
        } = self;
        let rs1_ra = rs1_ra.as_mut().unwrap();
        let rs2_ra = rs2_ra.as_mut().unwrap();
        let rd_wa = rd_wa.as_mut().unwrap();
        let val = val.as_mut().unwrap();
        let eq_r_cycle_stage_1 = eq_r_cycle_stage_1.as_mut().unwrap();
        let eq_r_cycle_stage_3 = eq_r_cycle_stage_3.as_mut().unwrap();

        // Phase 2 uses LowToHigh: binds cycle variables (low positions) first
        rs1_ra.bind_parallel(r_j, BindingOrder::LowToHigh);
        rs2_ra.bind_parallel(r_j, BindingOrder::LowToHigh);
        rd_wa.bind_parallel(r_j, BindingOrder::LowToHigh);
        val.bind_parallel(r_j, BindingOrder::LowToHigh);
        inc_cycle.bind_parallel(r_j, BindingOrder::LowToHigh);
        eq_r_cycle_stage_1.bind_parallel(r_j, BindingOrder::LowToHigh);
        eq_r_cycle_stage_3.bind_parallel(r_j, BindingOrder::LowToHigh);
    }

    fn phase3_bind(&mut self, r_j: F::Challenge) {
        let Self {
            rs1_ra,
            rs2_ra,
            rd_wa,
            val,
            ..
        } = self;
        let rs1_ra = rs1_ra.as_mut().unwrap();
        let rs2_ra = rs2_ra.as_mut().unwrap();
        let rd_wa = rd_wa.as_mut().unwrap();
        let val = val.as_mut().unwrap();

        // Note that `eq_r_prime` and `inc` are polynomials over only the cycle
        // variables, so they are not bound here
        [rs1_ra, rs2_ra, rd_wa, val]
            .into_par_iter()
            .for_each(|poly| poly.bind_parallel(r_j, BindingOrder::LowToHigh));
    }
}

impl<F: JoltField, T: Transcript> SumcheckInstanceProver<F, T>
    for RegistersReadWriteCheckingProver<F>
{
    fn degree(&self) -> usize {
        DEGREE_BOUND
    }

    fn num_rounds(&self) -> usize {
        self.params.num_rounds()
    }

    fn input_claim(&self, accumulator: &ProverOpeningAccumulator<F>) -> F {
        self.params.input_claim(accumulator)
    }

    #[tracing::instrument(skip_all, name = "RegistersReadWriteCheckingProver::compute_message")]
    fn compute_message(&mut self, round: usize, previous_claim: F) -> UniPoly<F> {
        if round < self.chunk_size.log_2() {
            self.phase1_compute_message(round, previous_claim)
        } else if round < self.params.n_cycle_vars {
            self.phase2_compute_message(previous_claim)
        } else {
            self.phase3_compute_message(previous_claim)
        }
    }

    #[tracing::instrument(skip_all, name = "RegistersReadWriteCheckingProver::ingest_challenge")]
    fn ingest_challenge(&mut self, r_j: F::Challenge, round: usize) {
        if round < self.chunk_size.log_2() {
            self.phase1_bind(r_j, round);
        } else if round < self.params.n_cycle_vars {
            self.phase2_bind(r_j);
        } else {
            self.phase3_bind(r_j);
        }
    }

    fn cache_openings(
        &self,
        accumulator: &mut ProverOpeningAccumulator<F>,
        transcript: &mut T,
        sumcheck_challenges: &[<F as JoltField>::Challenge],
    ) {
        let val_claim = self.val.as_ref().unwrap().final_sumcheck_claim();
        let rs1_ra_claim = self.rs1_ra.as_ref().unwrap().final_sumcheck_claim();
        let rs2_ra_claim = self.rs2_ra.as_ref().unwrap().final_sumcheck_claim();
        let rd_wa_claim = self.rd_wa.as_ref().unwrap().final_sumcheck_claim();
        let inc_claim = self.inc_cycle.final_sumcheck_claim();

        let opening_point = self.params.get_opening_point(sumcheck_challenges);
        accumulator.append_virtual(
            transcript,
            VirtualPolynomial::RegistersVal,
            SumcheckId::RegistersReadWriteChecking,
            opening_point.clone(),
            val_claim,
        );
        accumulator.append_virtual(
            transcript,
            VirtualPolynomial::Rs1Ra,
            SumcheckId::RegistersReadWriteChecking,
            opening_point.clone(),
            rs1_ra_claim,
        );
        accumulator.append_virtual(
            transcript,
            VirtualPolynomial::Rs2Ra,
            SumcheckId::RegistersReadWriteChecking,
            opening_point.clone(),
            rs2_ra_claim,
        );
        accumulator.append_virtual(
            transcript,
            VirtualPolynomial::RdWa,
            SumcheckId::RegistersReadWriteChecking,
            opening_point.clone(),
            rd_wa_claim,
        );

        let (_, r_cycle) = opening_point.split_at(LOG_K);
        accumulator.append_dense(
            transcript,
            CommittedPolynomial::RdInc,
            SumcheckId::RegistersReadWriteChecking,
            r_cycle.r,
            inc_claim,
        );
    }

    #[cfg(feature = "allocative")]
    fn update_flamegraph(&self, flamegraph: &mut FlameGraphBuilder) {
        flamegraph.visit_root(self);
    }
}

/// A sumcheck instance for:
///
/// ```text
/// sum_j eq(r_cycle_stage_1, j) * (RdWriteValue(x) + gamma * Rs1Value(j) + gamma^2 * Rs2Value(j)) +
///       gamma^3 * eq(r_cycle_stage_3, j) * (Rs1Value(j) + gamma * Rs2Value(j))
/// ```
///
/// Where
///
/// ```text
/// RdWriteValue(x) = RdWa(x) * (Inc(x) + Val(x))
/// Rs1Value(x) = Rs1Ra(x) * Val(x)
/// Rs2Value(x) = Rs2Ra(x) * Val(x)
/// ```
///
/// Note:
/// - `r_cycle_stage_1` is the randomness from the log(T) rounds of Spartan outer sumcheck (stage 1).
/// - `r_cycle_stage_3` is the randomness from instruction input sumcheck (stage 3).
pub struct RegistersReadWriteCheckingVerifier<F: JoltField> {
    params: RegistersReadWriteCheckingParams<F>,
}

impl<F: JoltField> RegistersReadWriteCheckingVerifier<F> {
    pub fn new(
        n_cycle_vars: usize,
        opening_accumulator: &VerifierOpeningAccumulator<F>,
        transcript: &mut impl Transcript,
    ) -> Self {
        let params =
            RegistersReadWriteCheckingParams::new(n_cycle_vars, opening_accumulator, transcript);
        Self { params }
    }
}

impl<F: JoltField, T: Transcript> SumcheckInstanceVerifier<F, T>
    for RegistersReadWriteCheckingVerifier<F>
{
    fn degree(&self) -> usize {
        DEGREE_BOUND
    }

    fn num_rounds(&self) -> usize {
        self.params.num_rounds()
    }

    fn input_claim(&self, accumulator: &VerifierOpeningAccumulator<F>) -> F {
        self.params.input_claim(accumulator)
    }

    fn expected_output_claim(
        &self,
        accumulator: &VerifierOpeningAccumulator<F>,
        sumcheck_challenges: &[F::Challenge],
    ) -> F {
        let r = self.params.get_opening_point(sumcheck_challenges);
        let (_, r_cycle) = r.split_at(LOG_K);
        let eq_eval_stage_1 = EqPolynomial::mle_endian(&r_cycle, &self.params.r_cycle_stage_1);
        let eq_eval_stage_3 = EqPolynomial::mle_endian(&r_cycle, &self.params.r_cycle_stage_3);

        let (_, val_claim) = accumulator.get_virtual_polynomial_opening(
            VirtualPolynomial::RegistersVal,
            SumcheckId::RegistersReadWriteChecking,
        );
        let (_, rs1_ra_claim) = accumulator.get_virtual_polynomial_opening(
            VirtualPolynomial::Rs1Ra,
            SumcheckId::RegistersReadWriteChecking,
        );
        let (_, rs2_ra_claim) = accumulator.get_virtual_polynomial_opening(
            VirtualPolynomial::Rs2Ra,
            SumcheckId::RegistersReadWriteChecking,
        );
        let (_, rd_wa_claim) = accumulator.get_virtual_polynomial_opening(
            VirtualPolynomial::RdWa,
            SumcheckId::RegistersReadWriteChecking,
        );
        let (_, inc_claim) = accumulator.get_committed_polynomial_opening(
            CommittedPolynomial::RdInc,
            SumcheckId::RegistersReadWriteChecking,
        );

        let rd_write_value_claim = rd_wa_claim * (inc_claim + val_claim);
        let rs1_value_claim = rs1_ra_claim * val_claim;
        let rs2_value_claim = rs2_ra_claim * val_claim;
        let read_values_claim = rs1_value_claim + self.params.gamma * rs2_value_claim;

        let stage_1_claim =
            eq_eval_stage_1 * (rd_write_value_claim + self.params.gamma * read_values_claim);
        let stage_3_claim = eq_eval_stage_3 * read_values_claim;

        stage_1_claim + self.params.gamma_cub * stage_3_claim
    }

    fn cache_openings(
        &self,
        accumulator: &mut VerifierOpeningAccumulator<F>,
        transcript: &mut T,
        sumcheck_challenges: &[<F as JoltField>::Challenge],
    ) {
        let opening_point = self.params.get_opening_point(sumcheck_challenges);
        accumulator.append_virtual(
            transcript,
            VirtualPolynomial::RegistersVal,
            SumcheckId::RegistersReadWriteChecking,
            opening_point.clone(),
        );
        accumulator.append_virtual(
            transcript,
            VirtualPolynomial::Rs1Ra,
            SumcheckId::RegistersReadWriteChecking,
            opening_point.clone(),
        );
        accumulator.append_virtual(
            transcript,
            VirtualPolynomial::Rs2Ra,
            SumcheckId::RegistersReadWriteChecking,
            opening_point.clone(),
        );
        accumulator.append_virtual(
            transcript,
            VirtualPolynomial::RdWa,
            SumcheckId::RegistersReadWriteChecking,
            opening_point.clone(),
        );

        let (_, r_cycle) = opening_point.split_at(LOG_K);
        accumulator.append_dense(
            transcript,
            CommittedPolynomial::RdInc,
            SumcheckId::RegistersReadWriteChecking,
            r_cycle.r,
        );
    }
}

struct RegistersReadWriteCheckingParams<F: JoltField> {
    gamma: F,
    /// Equals `gamma^3`.
    gamma_cub: F,
    n_cycle_vars: usize, // = log(T)
    r_cycle_stage_1: OpeningPoint<BIG_ENDIAN, F>,
    r_cycle_stage_3: OpeningPoint<BIG_ENDIAN, F>,
}

impl<F: JoltField> RegistersReadWriteCheckingParams<F> {
    pub fn new(
        n_cycle_vars: usize,
        opening_accumulator: &dyn OpeningAccumulator<F>,
        transcript: &mut impl Transcript,
    ) -> Self {
        let gamma = transcript.challenge_scalar::<F>();
        let gamma_cub = gamma.square() * gamma;
        let (r_cycle_stage_1, _) = opening_accumulator
            .get_virtual_polynomial_opening(VirtualPolynomial::Rs1Value, SumcheckId::SpartanOuter);
        let (r_cycle_stage_3, _) = opening_accumulator.get_virtual_polynomial_opening(
            VirtualPolynomial::Rs1Value,
            SumcheckId::InstructionInputVirtualization,
        );
        Self {
            gamma,
            gamma_cub,
            n_cycle_vars,
            r_cycle_stage_1,
            r_cycle_stage_3,
        }
    }

    fn num_rounds(&self) -> usize {
        LOG_K + self.n_cycle_vars
    }

    fn input_claim(&self, accumulator: &dyn OpeningAccumulator<F>) -> F {
        let (_, rs1_rv_claim_stage_1) = accumulator
            .get_virtual_polynomial_opening(VirtualPolynomial::Rs1Value, SumcheckId::SpartanOuter);
        let (_, rd_wv_claim) = accumulator.get_virtual_polynomial_opening(
            VirtualPolynomial::RdWriteValue,
            SumcheckId::SpartanOuter,
        );
        let (_, rs2_rv_claim_stage_1) = accumulator
            .get_virtual_polynomial_opening(VirtualPolynomial::Rs2Value, SumcheckId::SpartanOuter);
        let (_, rs1_rv_claim_stage_3) = accumulator.get_virtual_polynomial_opening(
            VirtualPolynomial::Rs1Value,
            SumcheckId::InstructionInputVirtualization,
        );
        let (_, rs2_rv_claim_stage_3) = accumulator.get_virtual_polynomial_opening(
            VirtualPolynomial::Rs2Value,
            SumcheckId::InstructionInputVirtualization,
        );

        let claim_stage_1 =
            rd_wv_claim + self.gamma * (rs1_rv_claim_stage_1 + self.gamma * rs2_rv_claim_stage_1);
        let claim_stage_3 = rs1_rv_claim_stage_3 + self.gamma * rs2_rv_claim_stage_3;

        claim_stage_1 + self.gamma_cub * claim_stage_3
    }

    // Invariant: we want big-endian, with address variables being "higher" than cycle variables
    fn get_opening_point(
        &self,
        sumcheck_challenges: &[F::Challenge],
    ) -> OpeningPoint<BIG_ENDIAN, F> {
        // All phases use LowToHigh binding, so sumcheck challenges arrive in LITTLE_ENDIAN order.
        // Reverse each part to convert to BIG_ENDIAN for the opening point.
        let n_cycle_vars = self.n_cycle_vars;
        let r_cycle: Vec<_> = sumcheck_challenges[..n_cycle_vars]
            .iter()
            .rev()
            .cloned()
            .collect();
        let r_address: Vec<_> = sumcheck_challenges[n_cycle_vars..]
            .iter()
            .rev()
            .cloned()
            .collect();
        [r_address, r_cycle].concat().into()
    }
}<|MERGE_RESOLUTION|>--- conflicted
+++ resolved
@@ -825,107 +825,6 @@
 
         // Phase 2 uses LowToHigh binding: cycle bits are in low positions, address bits in high positions
         let n_cycle_pairs = eq_r_cycle_stage_1.len() / 2;
-<<<<<<< HEAD
-        let [
-            eval_at_0_for_stage_1,
-            eval_at_2_for_stage_1,
-            eval_at_3_for_stage_1,
-            eval_at_0_for_stage_3,
-            eval_at_2_for_stage_3,
-            eval_at_3_for_stage_3,
-        ] = (0..n_cycle_pairs)
-            .into_par_iter()
-            .map(|j| {
-                let eq_r_cycle_stage_1_evals =
-                    eq_r_cycle_stage_1.sumcheck_evals_array::<DEGREE_BOUND>(j, BindingOrder::LowToHigh);
-                let eq_r_cycle_stage_3_evals =
-                    eq_r_cycle_stage_3.sumcheck_evals_array::<DEGREE_BOUND>(j, BindingOrder::LowToHigh);
-                let inc_evals =
-                    inc_cycle.sumcheck_evals_array::<DEGREE_BOUND>(j, BindingOrder::LowToHigh);
-
-                let [
-                    eval_at_0_for_stage_1,
-                    eval_at_2_for_stage_1,
-                    eval_at_3_for_stage_1,
-                    eval_at_0_for_stage_3,
-                    eval_at_2_for_stage_3,
-                    eval_at_3_for_stage_3,
-                ] = (0..K)
-                    .into_par_iter()
-                    .map(|k| {
-                        // index = k * n_cycle_pairs + j: address bits (k) high, cycle bits (j) low
-                        let index = k * n_cycle_pairs + j;
-                        let rs1_ra_evals =
-                            rs1_ra.sumcheck_evals_array::<DEGREE_BOUND>(index, BindingOrder::LowToHigh);
-                        let rs2_ra_evals =
-                            rs2_ra.sumcheck_evals_array::<DEGREE_BOUND>(index, BindingOrder::LowToHigh);
-                        let wa_evals =
-                            rd_wa.sumcheck_evals_array::<DEGREE_BOUND>(index, BindingOrder::LowToHigh);
-                        let val_evals =
-                            val.sumcheck_evals_array::<DEGREE_BOUND>(index, BindingOrder::LowToHigh);
-
-                        // Eval RdWriteValue(x) at (r', {0, 2, 3}, j, k).
-                        let rd_write_value_at_0_j_k =
-                            wa_evals[0].mul_0_optimized(inc_evals[0] + val_evals[0]);
-                        let rd_write_value_at_2_j_k =
-                            wa_evals[1].mul_0_optimized(inc_evals[1] + val_evals[1]);
-                        let rd_write_value_at_3_j_k =
-                            wa_evals[2].mul_0_optimized(inc_evals[2] + val_evals[2]);
-
-                        // Eval Rs1Value(x) at (r', {0, 2, 3}, j, k).
-                        let rs1_value_at_0_j_k = rs1_ra_evals[0].mul_0_optimized(val_evals[0]);
-                        let rs1_value_at_2_j_k = rs1_ra_evals[1].mul_0_optimized(val_evals[1]);
-                        let rs1_value_at_3_j_k = rs1_ra_evals[2].mul_0_optimized(val_evals[2]);
-
-                        // Eval Rs2Value(x) at (r', {0, 2, 3}, j, k).
-                        let rs2_value_at_0_j_k = rs2_ra_evals[0].mul_0_optimized(val_evals[0]);
-                        let rs2_value_at_2_j_k = rs2_ra_evals[1].mul_0_optimized(val_evals[1]);
-                        let rs2_value_at_3_j_k = rs2_ra_evals[2].mul_0_optimized(val_evals[2]);
-
-                        // Eval ReadVals(x) = Rs1Value(x) + gamma * Rs2Value(x) at (r', {0, 2, 3}, j, k).
-                        let read_vals_at_0_j_k =
-                            rs1_value_at_0_j_k + params.gamma * rs2_value_at_0_j_k;
-                        let read_vals_at_2_j_k =
-                            rs1_value_at_2_j_k + params.gamma * rs2_value_at_2_j_k;
-                        let read_vals_at_3_j_k =
-                            rs1_value_at_3_j_k + params.gamma * rs2_value_at_3_j_k;
-
-                        let eval_at_0_j_k_for_stage_1 =
-                            rd_write_value_at_0_j_k + params.gamma * read_vals_at_0_j_k;
-                        let eval_at_2_j_k_for_stage_1 =
-                            rd_write_value_at_2_j_k + params.gamma * read_vals_at_2_j_k;
-                        let eval_at_3_j_k_for_stage_1 =
-                            rd_write_value_at_3_j_k + params.gamma * read_vals_at_3_j_k;
-
-                        let eval_at_0_j_k_for_stage_3 = read_vals_at_0_j_k;
-                        let eval_at_2_j_k_for_stage_3 = read_vals_at_2_j_k;
-                        let eval_at_3_j_k_for_stage_3 = read_vals_at_3_j_k;
-
-                        [
-                            eval_at_0_j_k_for_stage_1,
-                            eval_at_2_j_k_for_stage_1,
-                            eval_at_3_j_k_for_stage_1,
-                            eval_at_0_j_k_for_stage_3,
-                            eval_at_2_j_k_for_stage_3,
-                            eval_at_3_j_k_for_stage_3,
-                        ]
-                    })
-                    .fold_with([F::Unreduced::<5>::zero(); BATCH_SIZE * DEGREE_BOUND], |running, new| {
-                        array::from_fn(|i| running[i] + new[i].as_unreduced_ref())
-                    })
-                    .reduce(
-                        || [F::Unreduced::<5>::zero(); BATCH_SIZE * DEGREE_BOUND],
-                        |a, b| array::from_fn(|i| a[i] + b[i]),
-                    );
-
-                let eq_at_0_for_stage_1 = eq_r_cycle_stage_1_evals[0];
-                let eq_at_2_for_stage_1 = eq_r_cycle_stage_1_evals[1];
-                let eq_at_3_for_stage_1 = eq_r_cycle_stage_1_evals[2];
-
-                let eq_at_0_for_stage_3 = eq_r_cycle_stage_3_evals[0];
-                let eq_at_2_for_stage_3 = eq_r_cycle_stage_3_evals[1];
-                let eq_at_3_for_stage_3 = eq_r_cycle_stage_3_evals[2];
-=======
         let [eval_at_0_for_stage_1, eval_at_2_for_stage_1, eval_at_3_for_stage_1, eval_at_0_for_stage_3, eval_at_2_for_stage_3, eval_at_3_for_stage_3] =
             (0..K)
                 .into_par_iter()
@@ -961,7 +860,6 @@
                                 index,
                                 BindingOrder::LowToHigh,
                             );
->>>>>>> 7ceb34cb
 
                             // Eval RdWriteValue(x) at (r', {0, 2, 3}, j, k).
                             let rd_write_value_at_0_j_k =
