--- conflicted
+++ resolved
@@ -9,15 +9,11 @@
         math::Math,
         small_value::{svo_helpers, NUM_SVO_ROUNDS},
     },
-<<<<<<< HEAD
     zkvm::r1cs::{
         constraints::{eval_az_bz_by_name, NamedConstraint},
         inputs::WitnessRowAccessor,
         types::{AzValue, BzValue},
     },
-=======
-    zkvm::r1cs::{constraints::Constraint, inputs::WitnessRowAccessor},
->>>>>>> 08f23673
 };
 use allocative::Allocative;
 use rayon::prelude::*;
@@ -157,11 +153,7 @@
         name = "NewSpartanInterleavedPolynomial::new_with_precompute"
     )]
     pub fn new_with_precompute(
-<<<<<<< HEAD
         const_rows: &'static [NamedConstraint],
-=======
-        const_rows: &'static [Constraint],
->>>>>>> 08f23673
         accessor: &dyn WitnessRowAccessor<F>,
         tau: &[F],
     ) -> ([F; NUM_ACCUMS_EVAL_ZERO], [F; NUM_ACCUMS_EVAL_INFTY], Self) {
@@ -279,6 +271,8 @@
                 let max_ab_coeffs_capacity = 2 * cycles_per_chunk * num_uniform_r1cs_constraints;
                 let mut chunk_ab_coeffs: Vec<SparseCoefficient<F>> =
                     Vec::with_capacity(max_ab_coeffs_capacity);
+                let mut chunk_ab_coeffs: Vec<SparseCoefficient<F>> =
+                    Vec::with_capacity(max_ab_coeffs_capacity);
 
                 let mut chunk_svo_accums_zero = [F::zero(); NUM_ACCUMS_EVAL_ZERO];
                 let mut chunk_svo_accums_infty = [F::zero(); NUM_ACCUMS_EVAL_INFTY];
@@ -306,12 +300,21 @@
                             {
                                 let constraint_idx_in_step =
                                     (uniform_chunk_iter_idx << NUM_SVO_ROUNDS) + idx_in_svo_block;
+                        // Iterate constraints in Y_SVO_SPACE_SIZE blocks so we can call the
+                        // small-value kernels on full Az/Bz blocks when available.
+                        for (uniform_chunk_iter_idx, uniform_svo_chunk) in
+                            const_rows.chunks(Y_SVO_SPACE_SIZE).enumerate()
+                        {
+                            for (idx_in_svo_block, const_row) in
+                                uniform_svo_chunk.iter().enumerate()
+                            {
+                                let constraint_idx_in_step =
+                                    (uniform_chunk_iter_idx << NUM_SVO_ROUNDS) + idx_in_svo_block;
 
                                 let global_r1cs_idx = 2
                                     * (current_step_idx * padded_num_constraints
                                         + constraint_idx_in_step);
 
-<<<<<<< HEAD
                                 // Custom evaluation path: use named-evaluator to build Az/Bz as
                                 // small integer domains, then convert locally to field elements.
                                 // TODO(svo): Replace with UnreducedProduct accumulation; this
@@ -341,23 +344,10 @@
                                         binary_bz_block[idx_in_svo_block] = bz;
                                         chunk_ab_coeffs.push((global_r1cs_idx + 1, bz).into());
                                     }
-=======
-                                let az = const_row.a.evaluate_row_with(accessor, current_step_idx);
-                                if !az.is_zero() {
-                                    binary_az_block[idx_in_svo_block] = az;
-                                    chunk_ab_coeffs.push((global_r1cs_idx, az).into());
-                                }
-
-                                let bz = const_row.b.evaluate_row_with(accessor, current_step_idx);
-                                if !bz.is_zero() {
-                                    binary_bz_block[idx_in_svo_block] = bz;
-                                    chunk_ab_coeffs.push((global_r1cs_idx + 1, bz).into());
->>>>>>> 08f23673
                                 }
 
                                 #[cfg(test)]
                                 {
-<<<<<<< HEAD
                                     // Check constraint using field-mapped Az/Bz
                                     let const_row = &const_row.cons;
                                     let cz = const_row.c.evaluate_row_with(accessor, current_step_idx);
@@ -365,12 +355,6 @@
                                     let bz_f = binary_bz_block[idx_in_svo_block];
                                     if az_f * bz_f != cz {
                                         panic!("Constraint violated at step {current_step_idx}");
-=======
-                                    let cz =
-                                        const_row.c.evaluate_row_with(accessor, current_step_idx);
-                                    if az * bz != cz {
-                                        panic!("Constraint violated at step {current_step_idx}",);
->>>>>>> 08f23673
                                     }
                                 }
                             }
