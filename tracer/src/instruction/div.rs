use crate::utils::virtual_registers::allocate_virtual_register;
use crate::{instruction::srai::SRAI, utils::inline_helpers::InstrAssembler};
use serde::{Deserialize, Serialize};

use crate::{
    declare_riscv_instr,
    emulator::cpu::{Cpu, Xlen},
<<<<<<< HEAD
    instruction::{
        sub::SUB, virtual_assert_valid_unsigned_remainder::VirtualAssertValidUnsignedRemainder,
        xor::XOR,
    },
};

use super::{
    add::ADD, format::format_r::FormatR, mul::MUL, virtual_advice::VirtualAdvice,
    virtual_assert_eq::VirtualAssertEQ, virtual_assert_valid_div0::VirtualAssertValidDiv0,
    virtual_change_divisor::VirtualChangeDivisor, virtual_move::VirtualMove, RISCVInstruction,
    RISCVTrace, RV32IMCycle, RV32IMInstruction,
=======
};

use super::{
    add::ADD,
    format::{
        format_b::FormatB, format_i::FormatI, format_j::FormatJ, format_r::FormatR,
        InstructionFormat,
    },
    mul::MUL,
    virtual_advice::VirtualAdvice,
    virtual_assert_eq::VirtualAssertEQ,
    virtual_assert_valid_div0::VirtualAssertValidDiv0,
    virtual_assert_valid_signed_remainder::VirtualAssertValidSignedRemainder,
    virtual_move::VirtualMove,
    RISCVInstruction, RISCVTrace, RV32IMCycle, RV32IMInstruction, VirtualInstructionSequence,
>>>>>>> 007ae942
};

declare_riscv_instr!(
    name   = DIV,
    mask   = 0xfe00707f,
    match  = 0x02004033,
    format = FormatR,
    ram    = ()
);

impl DIV {
    fn exec(&self, cpu: &mut Cpu, _: &mut <DIV as RISCVInstruction>::RAMAccess) {
        let dividend = cpu.x[self.operands.rs1 as usize];
        let divisor = cpu.x[self.operands.rs2 as usize];
        if divisor == 0 {
            cpu.x[self.operands.rd as usize] = -1;
        } else if dividend == cpu.most_negative() && divisor == -1 {
            cpu.x[self.operands.rd as usize] = dividend;
        } else {
            cpu.x[self.operands.rd as usize] = cpu.sign_extend(dividend.wrapping_div(divisor))
        }
    }
}

impl RISCVTrace for DIV {
    fn trace(&self, cpu: &mut Cpu, trace: Option<&mut Vec<RV32IMCycle>>) {
        // RISCV spec: For REM, the sign of a nonzero result equals the sign of the dividend.
        // DIV operands
        let x = cpu.x[self.operands.rs1 as usize];
        let y = cpu.x[self.operands.rs2 as usize];

        let (quotient, remainder) = match cpu.xlen {
            Xlen::Bit32 => {
                if y == 0 {
                    (u32::MAX as u64, x as u32 as u64)
                } else if x == cpu.most_negative() && y == -1 {
                    (x as u32 as u64, 0)
                } else {
                    let quotient = x as i32 / y as i32;
                    let remainder = x as i32 % y as i32;
                    (quotient as u32 as u64, remainder as u32 as u64)
                }
            }
            Xlen::Bit64 => {
                if y == 0 {
                    (u64::MAX, x as u64)
                } else if x == cpu.most_negative() && y == -1 {
                    (x as u64, 0)
                } else {
                    let quotient = x / y;
                    let remainder = x % y;
                    (quotient as u64, remainder as u64)
                }
            }
        };

        let mut inline_sequence = self.inline_sequence(cpu.xlen);
        if let RV32IMInstruction::VirtualAdvice(instr) = &mut inline_sequence[0] {
            instr.advice = quotient;
        } else {
            panic!("Expected Advice instruction");
        }
        if let RV32IMInstruction::VirtualAdvice(instr) = &mut inline_sequence[1] {
            instr.advice = remainder;
        } else {
            panic!("Expected Advice instruction");
        }

        let mut trace = trace;
        for instr in inline_sequence {
            // In each iteration, create a new Option containing a re-borrowed reference
            instr.trace(cpu, trace.as_deref_mut());
        }
    }
<<<<<<< HEAD
=======
}

impl VirtualInstructionSequence for DIV {
    fn virtual_sequence(&self) -> Vec<RV32IMInstruction> {
        // Virtual registers used in sequence
        let v_0 = virtual_register_index(0);
        let v_q = virtual_register_index(1);
        let v_r = virtual_register_index(2);
        let v_qy = virtual_register_index(3);

        let mut sequence = vec![];

        let advice = VirtualAdvice {
            address: self.address,
            operands: FormatJ { rd: v_q, imm: 0 },
            virtual_sequence_remaining: Some(7),
            advice: 0,
        };
        sequence.push(advice.into());

        let advice = VirtualAdvice {
            address: self.address,
            operands: FormatJ { rd: v_r, imm: 0 },
            virtual_sequence_remaining: Some(6),
            advice: 0,
        };
        sequence.push(advice.into());

        let is_valid = VirtualAssertValidSignedRemainder {
            address: self.address,
            operands: FormatB {
                rs1: v_r,
                rs2: self.operands.rs2,
                imm: 0,
            },
            virtual_sequence_remaining: Some(5),
        };
        sequence.push(is_valid.into());

        let is_valid = VirtualAssertValidDiv0 {
            address: self.address,
            operands: FormatB {
                rs1: self.operands.rs2,
                rs2: v_q,
                imm: 0,
            },
            virtual_sequence_remaining: Some(4),
        };
        sequence.push(is_valid.into());

        let mul = MUL {
            address: self.address,
            operands: FormatR {
                rd: v_qy,
                rs1: v_q,
                rs2: self.operands.rs2,
            },
            virtual_sequence_remaining: Some(3),
        };
        sequence.push(mul.into());

        let add = ADD {
            address: self.address,
            operands: FormatR {
                rd: v_0,
                rs1: v_qy,
                rs2: v_r,
            },
            virtual_sequence_remaining: Some(2),
        };
        sequence.push(add.into());

        let assert_eq = VirtualAssertEQ {
            address: self.address,
            operands: FormatB {
                rs1: v_0,
                rs2: self.operands.rs1,
                imm: 0,
            },
            virtual_sequence_remaining: Some(1),
        };
        sequence.push(assert_eq.into());

        let virtual_move = VirtualMove {
            address: self.address,
            operands: FormatI {
                rd: self.operands.rd,
                rs1: v_q,
                imm: 0,
            },
            virtual_sequence_remaining: Some(0),
        };
        sequence.push(virtual_move.into());
>>>>>>> 007ae942

    fn inline_sequence(&self, xlen: Xlen) -> Vec<RV32IMInstruction> {
        let v_0 = allocate_virtual_register();
        let v_q = allocate_virtual_register();
        let v_r = allocate_virtual_register();
        let v_qy = allocate_virtual_register();
        let v_rs2 = allocate_virtual_register();
        let v_sign_bitmask_r = allocate_virtual_register();
        let v_sign_bitmask_rs2 = allocate_virtual_register();
        let v_sign_bitmask_rs1 = allocate_virtual_register();
        let v_abs_r = allocate_virtual_register();
        let v_abs_rs2 = allocate_virtual_register();

        let mut asm = InstrAssembler::new(self.address, self.is_compressed, xlen);
        asm.emit_j::<VirtualAdvice>(*v_q, 0);
        asm.emit_j::<VirtualAdvice>(*v_r, 0);
        asm.emit_r::<VirtualChangeDivisor>(*v_rs2, self.operands.rs1, self.operands.rs2);
        asm.emit_i::<SRAI>(*v_sign_bitmask_r, *v_r, 31);
        asm.emit_i::<SRAI>(*v_sign_bitmask_rs1, self.operands.rs1, 31);
        asm.emit_i::<SRAI>(*v_sign_bitmask_rs2, self.operands.rs2, 31);
        asm.emit_r::<XOR>(*v_abs_r, *v_r, *v_sign_bitmask_r);
        asm.emit_r::<XOR>(*v_abs_rs2, self.operands.rs2, *v_sign_bitmask_rs2);
        asm.emit_r::<SUB>(*v_abs_rs2, *v_abs_rs2, *v_sign_bitmask_rs2);
        asm.emit_r::<SUB>(*v_abs_r, *v_abs_r, *v_sign_bitmask_r);
        asm.emit_b::<VirtualAssertValidUnsignedRemainder>(*v_abs_r, *v_abs_rs2, 0);
        asm.emit_b::<VirtualAssertEQ>(*v_sign_bitmask_r, *v_sign_bitmask_rs1, 0);
        asm.emit_b::<VirtualAssertValidDiv0>(self.operands.rs2, *v_q, 0);
        asm.emit_r::<MUL>(*v_qy, *v_q, *v_rs2);
        asm.emit_r::<ADD>(*v_0, *v_qy, *v_r);
        asm.emit_b::<VirtualAssertEQ>(*v_0, self.operands.rs1, 0);
        asm.emit_i::<VirtualMove>(self.operands.rd, *v_q, 0);
        asm.finalize()
    }
}<|MERGE_RESOLUTION|>--- conflicted
+++ resolved
@@ -1,15 +1,13 @@
 use crate::utils::virtual_registers::allocate_virtual_register;
-use crate::{instruction::srai::SRAI, utils::inline_helpers::InstrAssembler};
+use crate::{
+    instruction::virtual_assert_valid_signed_remainder::VirtualAssertValidSignedRemainder,
+    utils::inline_helpers::InstrAssembler,
+};
 use serde::{Deserialize, Serialize};
 
 use crate::{
     declare_riscv_instr,
     emulator::cpu::{Cpu, Xlen},
-<<<<<<< HEAD
-    instruction::{
-        sub::SUB, virtual_assert_valid_unsigned_remainder::VirtualAssertValidUnsignedRemainder,
-        xor::XOR,
-    },
 };
 
 use super::{
@@ -17,23 +15,6 @@
     virtual_assert_eq::VirtualAssertEQ, virtual_assert_valid_div0::VirtualAssertValidDiv0,
     virtual_change_divisor::VirtualChangeDivisor, virtual_move::VirtualMove, RISCVInstruction,
     RISCVTrace, RV32IMCycle, RV32IMInstruction,
-=======
-};
-
-use super::{
-    add::ADD,
-    format::{
-        format_b::FormatB, format_i::FormatI, format_j::FormatJ, format_r::FormatR,
-        InstructionFormat,
-    },
-    mul::MUL,
-    virtual_advice::VirtualAdvice,
-    virtual_assert_eq::VirtualAssertEQ,
-    virtual_assert_valid_div0::VirtualAssertValidDiv0,
-    virtual_assert_valid_signed_remainder::VirtualAssertValidSignedRemainder,
-    virtual_move::VirtualMove,
-    RISCVInstruction, RISCVTrace, RV32IMCycle, RV32IMInstruction, VirtualInstructionSequence,
->>>>>>> 007ae942
 };
 
 declare_riscv_instr!(
@@ -108,102 +89,6 @@
             instr.trace(cpu, trace.as_deref_mut());
         }
     }
-<<<<<<< HEAD
-=======
-}
-
-impl VirtualInstructionSequence for DIV {
-    fn virtual_sequence(&self) -> Vec<RV32IMInstruction> {
-        // Virtual registers used in sequence
-        let v_0 = virtual_register_index(0);
-        let v_q = virtual_register_index(1);
-        let v_r = virtual_register_index(2);
-        let v_qy = virtual_register_index(3);
-
-        let mut sequence = vec![];
-
-        let advice = VirtualAdvice {
-            address: self.address,
-            operands: FormatJ { rd: v_q, imm: 0 },
-            virtual_sequence_remaining: Some(7),
-            advice: 0,
-        };
-        sequence.push(advice.into());
-
-        let advice = VirtualAdvice {
-            address: self.address,
-            operands: FormatJ { rd: v_r, imm: 0 },
-            virtual_sequence_remaining: Some(6),
-            advice: 0,
-        };
-        sequence.push(advice.into());
-
-        let is_valid = VirtualAssertValidSignedRemainder {
-            address: self.address,
-            operands: FormatB {
-                rs1: v_r,
-                rs2: self.operands.rs2,
-                imm: 0,
-            },
-            virtual_sequence_remaining: Some(5),
-        };
-        sequence.push(is_valid.into());
-
-        let is_valid = VirtualAssertValidDiv0 {
-            address: self.address,
-            operands: FormatB {
-                rs1: self.operands.rs2,
-                rs2: v_q,
-                imm: 0,
-            },
-            virtual_sequence_remaining: Some(4),
-        };
-        sequence.push(is_valid.into());
-
-        let mul = MUL {
-            address: self.address,
-            operands: FormatR {
-                rd: v_qy,
-                rs1: v_q,
-                rs2: self.operands.rs2,
-            },
-            virtual_sequence_remaining: Some(3),
-        };
-        sequence.push(mul.into());
-
-        let add = ADD {
-            address: self.address,
-            operands: FormatR {
-                rd: v_0,
-                rs1: v_qy,
-                rs2: v_r,
-            },
-            virtual_sequence_remaining: Some(2),
-        };
-        sequence.push(add.into());
-
-        let assert_eq = VirtualAssertEQ {
-            address: self.address,
-            operands: FormatB {
-                rs1: v_0,
-                rs2: self.operands.rs1,
-                imm: 0,
-            },
-            virtual_sequence_remaining: Some(1),
-        };
-        sequence.push(assert_eq.into());
-
-        let virtual_move = VirtualMove {
-            address: self.address,
-            operands: FormatI {
-                rd: self.operands.rd,
-                rs1: v_q,
-                imm: 0,
-            },
-            virtual_sequence_remaining: Some(0),
-        };
-        sequence.push(virtual_move.into());
->>>>>>> 007ae942
 
     fn inline_sequence(&self, xlen: Xlen) -> Vec<RV32IMInstruction> {
         let v_0 = allocate_virtual_register();
@@ -211,25 +96,12 @@
         let v_r = allocate_virtual_register();
         let v_qy = allocate_virtual_register();
         let v_rs2 = allocate_virtual_register();
-        let v_sign_bitmask_r = allocate_virtual_register();
-        let v_sign_bitmask_rs2 = allocate_virtual_register();
-        let v_sign_bitmask_rs1 = allocate_virtual_register();
-        let v_abs_r = allocate_virtual_register();
-        let v_abs_rs2 = allocate_virtual_register();
 
         let mut asm = InstrAssembler::new(self.address, self.is_compressed, xlen);
         asm.emit_j::<VirtualAdvice>(*v_q, 0);
         asm.emit_j::<VirtualAdvice>(*v_r, 0);
         asm.emit_r::<VirtualChangeDivisor>(*v_rs2, self.operands.rs1, self.operands.rs2);
-        asm.emit_i::<SRAI>(*v_sign_bitmask_r, *v_r, 31);
-        asm.emit_i::<SRAI>(*v_sign_bitmask_rs1, self.operands.rs1, 31);
-        asm.emit_i::<SRAI>(*v_sign_bitmask_rs2, self.operands.rs2, 31);
-        asm.emit_r::<XOR>(*v_abs_r, *v_r, *v_sign_bitmask_r);
-        asm.emit_r::<XOR>(*v_abs_rs2, self.operands.rs2, *v_sign_bitmask_rs2);
-        asm.emit_r::<SUB>(*v_abs_rs2, *v_abs_rs2, *v_sign_bitmask_rs2);
-        asm.emit_r::<SUB>(*v_abs_r, *v_abs_r, *v_sign_bitmask_r);
-        asm.emit_b::<VirtualAssertValidUnsignedRemainder>(*v_abs_r, *v_abs_rs2, 0);
-        asm.emit_b::<VirtualAssertEQ>(*v_sign_bitmask_r, *v_sign_bitmask_rs1, 0);
+        asm.emit_b::<VirtualAssertValidSignedRemainder>(*v_r, *v_rs2, 0);
         asm.emit_b::<VirtualAssertValidDiv0>(self.operands.rs2, *v_q, 0);
         asm.emit_r::<MUL>(*v_qy, *v_q, *v_rs2);
         asm.emit_r::<ADD>(*v_0, *v_qy, *v_r);
