--- conflicted
+++ resolved
@@ -113,17 +113,7 @@
     fn compute_message(&mut self, _round: usize, previous_claim: F) -> UniPoly<F> {
         let ra_i_polys = &self.ra_i_polys;
         let eq_poly = &self.eq_poly;
-<<<<<<< HEAD
-
-        let poly = compute_mles_product_sum(ra_i_polys, previous_claim, eq_poly);
-
-        // Evaluate the poly at 0, 2, 3, ..., degree.
-        let degree_bound = self.ra_i_polys.len() + 1;
-        let domain = chain!([0], 2..).map(F::from_u64).take(degree_bound);
-        domain.map(|x| poly.evaluate::<F>(&x)).collect()
-=======
         compute_mles_product_sum(ra_i_polys, previous_claim, eq_poly)
->>>>>>> ec0b7b80
     }
 
     #[tracing::instrument(skip_all, name = "InstructionRaSumcheckProver::ingest_challenge")]
