//! Compile-time constant R1CS constraints and grouping metadata
//!
//! This module defines the static, compile-time representation of all uniform
//! R1CS constraints used by the zkVM, along with constants and tables that split
//! the constraints into two groups optimized for the univariate-skip protocol.
//!
//! Evaluation logic (how `Az`/`Bz` are computed and folded) now lives in
//! `r1cs::evaluation`. Use the typed evaluators `R1CSFirstGroup` and
//! `R1CSSecondGroup` in that module to compute guards/magnitudes and to fold
//! them against window weights.
//!
<<<<<<< HEAD
//! Grouping overview:
//! - Group 0 (first group) contains `UNIVARIATE_SKIP_DOMAIN_SIZE = ceil(N/2)`
//!   constraints with boolean `Az` and small-width `Bz`.
//! - Group 1 (second group) is the complement with nonnegative `Az` (e.g. `u8`)
//!   and wider `Bz` arithmetic.
=======
//! Grouped evaluation entry points:
//! - `eval_az_first_group` -> `[bool; UNIVARIATE_SKIP_DOMAIN_SIZE]`
//! - `eval_bz_first_group` -> `[i128; UNIVARIATE_SKIP_DOMAIN_SIZE]`
//! - `eval_az_second_group` -> `[bool; NUM_REMAINING_R1CS_CONSTRAINTS]`
//! - `eval_bz_second_group` -> `[S160; NUM_REMAINING_R1CS_CONSTRAINTS]`
//! - `compute_az_r_group0/group1` and `compute_bz_r_group0/group1` fold these
//!   vectors against Lagrange weights at the evaluation point `r` using
//!   specialized fused accumulators with a single Barrett reduction at the end.
>>>>>>> e54e30db
//!
//! ## Adding a new constraint
//!
//! 1. Add a new variant to `ConstraintName` (keep the same order as `UNIFORM_R1CS`).
//! 2. Add the constraint to `UNIFORM_R1CS` using the `r1cs_eq_conditional!` macro.
//! 3. Assign the constraint to a group:
//!    - Put its name in `UNIFORM_R1CS_FIRST_GROUP_NAMES` if it matches Group 0
//!      characteristics (boolean guards, ~64-bit `Bz`).
//!    - Otherwise it will appear in Group 1 automatically as the complement.
//! 4. Maintain the grouping invariant: `UNIFORM_R1CS_FIRST_GROUP_NAMES.len()` must equal
//!    `UNIVARIATE_SKIP_DOMAIN_SIZE = ceil(NUM_R1CS_CONSTRAINTS/2)`; the first group is
//!    never smaller than the second.
//! 5. If the new constraint changes the shapes of guards/magnitudes, update the
//!    evaluators in `r1cs::evaluation` accordingly (`Az*/Bz*` structs and methods).
//!
//! ## Removing a constraint
//!
//! 1. Remove it from `UNIFORM_R1CS`.
//! 2. Remove the corresponding variant from `ConstraintName`.
//! 3. If present, remove its name from `UNIFORM_R1CS_FIRST_GROUP_NAMES`.
//! 4. Re-check that `UNIFORM_R1CS_FIRST_GROUP_NAMES.len()` equals
//!    `UNIVARIATE_SKIP_DOMAIN_SIZE` after the change; adjust the first group
//!    selection to preserve the invariant that the first group is never smaller
//!    than the second.
//! 5. If evaluation shapes are affected, update `r1cs::evaluation`.
//!
//! ## Grouping guidance
//!
//! - Prefer Group 0 for boolean `Az` and `Bz` that can be represented in ~64 bits.
//! - Prefer Group 1 when `Az` are small nonnegative integers and `Bz` require
//!   wider arithmetic.
//! - This split minimizes conversions and maximizes accumulator efficiency.

use super::inputs::JoltR1CSInputs;
use crate::zkvm::instruction::CircuitFlags;
use strum::EnumCount;
use strum_macros::{EnumCount, EnumIter};

pub use super::ops::{Term, LC};

/// A single R1CS constraint row
#[derive(Clone, Copy, Debug)]
pub struct Constraint {
    pub a: LC,
    pub b: LC,
    // No c needed for now, all eq-conditional constraints
    // pub c: LC,
}

impl Constraint {
    pub const fn new(a: LC, b: LC) -> Self {
        Self { a, b }
    }
}

/// Creates: condition * (left - right) == 0
pub const fn constraint_eq_conditional_lc(condition: LC, left: LC, right: LC) -> Constraint {
    Constraint::new(
        condition,
        match left.checked_sub(right) {
            Some(b) => b,
            None => LC::zero(),
        },
    )
}

#[derive(Clone, Copy, Debug, PartialEq, Eq, Hash, EnumCount, EnumIter)]
pub enum ConstraintName {
    RamAddrEqRs1PlusImmIfLoadStore,
    RamAddrEqZeroIfNotLoadStore,
    RamReadEqRamWriteIfLoad,
    RamReadEqRdWriteIfLoad,
    Rs2EqRamWriteIfStore,
    LeftLookupZeroUnlessAddSubMul,
    LeftLookupEqLeftInputOtherwise,
    RightLookupAdd,
    RightLookupSub,
    RightLookupEqProductIfMul,
    RightLookupEqRightInputOtherwise,
    AssertLookupOne,
    RdWriteEqLookupIfWriteLookupToRd,
    RdWriteEqPCPlusConstIfWritePCtoRD,
    NextUnexpPCEqLookupIfShouldJump,
    NextUnexpPCEqPCPlusImmIfShouldBranch,
    NextUnexpPCUpdateOtherwise,
    NextPCEqPCPlusOneIfInline,
    MustStartSequenceFromBeginning,
}

#[derive(Clone, Copy, Debug)]
pub struct NamedConstraint {
    pub name: ConstraintName,
    pub cons: Constraint,
}

/// r1cs_eq_conditional!: verbose, condition-first equality constraint
///
/// Usage: `r1cs_eq_conditional!(name: ConstraintName::Foo, if { COND } => { LEFT } == { RIGHT });`
#[macro_export]
macro_rules! r1cs_eq_conditional {
    (name: $nm:expr, if { $($cond:tt)* } => ( $($left:tt)* ) == ( $($right:tt)* ) ) => {{
        $crate::zkvm::r1cs::constraints::NamedConstraint {
            name: $nm,
            cons: $crate::zkvm::r1cs::constraints::constraint_eq_conditional_lc(
                $crate::lc!($($cond)*),
                $crate::lc!($($left)*),
                $crate::lc!($($right)*),
            ),
        }
    }};
}

/// Number of uniform R1CS constraints
pub const NUM_R1CS_CONSTRAINTS: usize = ConstraintName::COUNT;

/// Static table of all R1CS uniform constraints.
pub static UNIFORM_R1CS: [NamedConstraint; NUM_R1CS_CONSTRAINTS] = [
    // if Load || Store {
    //     assert!(RamAddress == Rs1Value + Imm)
    // } else {
    //     assert!(RamAddress == 0)
    // }
    r1cs_eq_conditional!(
        name: ConstraintName::RamAddrEqRs1PlusImmIfLoadStore,
        if { { JoltR1CSInputs::OpFlags(CircuitFlags::Load) } + { JoltR1CSInputs::OpFlags(CircuitFlags::Store) } }
        => ( { JoltR1CSInputs::RamAddress } ) == ( { JoltR1CSInputs::Rs1Value } + { JoltR1CSInputs::Imm } )
    ),
    r1cs_eq_conditional!(
        name: ConstraintName::RamAddrEqZeroIfNotLoadStore,
        if { { 1i128 } - { JoltR1CSInputs::OpFlags(CircuitFlags::Load) } - { JoltR1CSInputs::OpFlags(CircuitFlags::Store) } }
        => ( { JoltR1CSInputs::RamAddress } ) == ( { 0i128 } )
    ),
    // if Load {
    //     assert!(RamReadValue == RamWriteValue)
    // }
    r1cs_eq_conditional!(
        name: ConstraintName::RamReadEqRamWriteIfLoad,
        if { { JoltR1CSInputs::OpFlags(CircuitFlags::Load) } }
        => ( { JoltR1CSInputs::RamReadValue } ) == ( { JoltR1CSInputs::RamWriteValue } )
    ),
    // if Load {
    //     assert!(RamReadValue == RdWriteValue)
    // }
    r1cs_eq_conditional!(
        name: ConstraintName::RamReadEqRdWriteIfLoad,
        if { { JoltR1CSInputs::OpFlags(CircuitFlags::Load) } }
        => ( { JoltR1CSInputs::RamReadValue } ) == ( { JoltR1CSInputs::RdWriteValue } )
    ),
    // if Store {
    //     assert!(Rs2Value == RamWriteValue)
    // }
    r1cs_eq_conditional!(
        name: ConstraintName::Rs2EqRamWriteIfStore,
        if { { JoltR1CSInputs::OpFlags(CircuitFlags::Store) } }
        => ( { JoltR1CSInputs::Rs2Value } ) == ( { JoltR1CSInputs::RamWriteValue } )
    ),
    // if AddOperands || SubtractOperands || MultiplyOperands {
    //     // Lookup query is just RightLookupOperand
    //     assert!(LeftLookupOperand == 0)
    // } else {
    //     assert!(LeftLookupOperand == LeftInstructionInput)
    // }
    r1cs_eq_conditional!(
        name: ConstraintName::LeftLookupZeroUnlessAddSubMul,
        if { { JoltR1CSInputs::OpFlags(CircuitFlags::AddOperands) } + { JoltR1CSInputs::OpFlags(CircuitFlags::SubtractOperands) } + { JoltR1CSInputs::OpFlags(CircuitFlags::MultiplyOperands) } }
        => ( { JoltR1CSInputs::LeftLookupOperand } ) == ( { 0i128 } )
    ),
    r1cs_eq_conditional!(
        name: ConstraintName::LeftLookupEqLeftInputOtherwise,
        if { { 1i128 } - { JoltR1CSInputs::OpFlags(CircuitFlags::AddOperands) } - { JoltR1CSInputs::OpFlags(CircuitFlags::SubtractOperands) } - { JoltR1CSInputs::OpFlags(CircuitFlags::MultiplyOperands) } }
        => ( { JoltR1CSInputs::LeftLookupOperand } ) == ( { JoltR1CSInputs::LeftInstructionInput } )
    ),
    // If AddOperands {
    //     assert!(RightLookupOperand == LeftInstructionInput + RightInstructionInput)
    // }
    r1cs_eq_conditional!(
        name: ConstraintName::RightLookupAdd,
        if { { JoltR1CSInputs::OpFlags(CircuitFlags::AddOperands) } }
        => ( { JoltR1CSInputs::RightLookupOperand } ) == ( { JoltR1CSInputs::LeftInstructionInput } + { JoltR1CSInputs::RightInstructionInput } )
    ),
    // If SubtractOperands {
    //     assert!(RightLookupOperand == LeftInstructionInput - RightInstructionInput)
    // }
    // Converts from unsigned to twos-complement representation
    r1cs_eq_conditional!(
        name: ConstraintName::RightLookupSub,
        if { { JoltR1CSInputs::OpFlags(CircuitFlags::SubtractOperands) } }
        => ( { JoltR1CSInputs::RightLookupOperand } ) == ( { JoltR1CSInputs::LeftInstructionInput } - { JoltR1CSInputs::RightInstructionInput } + { 0x10000000000000000i128 } )
    ),
    r1cs_eq_conditional!(
        name: ConstraintName::RightLookupEqProductIfMul,
        if { { JoltR1CSInputs::OpFlags(CircuitFlags::MultiplyOperands) } }
        => ( { JoltR1CSInputs::RightLookupOperand } ) == ( { JoltR1CSInputs::Product } )
    ),
    // if !(AddOperands || SubtractOperands || MultiplyOperands || Advice) {
    //     assert!(RightLookupOperand == RightInstructionInput)
    // }
    // Arbitrary untrusted advice goes in right lookup operand
    r1cs_eq_conditional!(
        name: ConstraintName::RightLookupEqRightInputOtherwise,
        if { { 1i128 } - { JoltR1CSInputs::OpFlags(CircuitFlags::AddOperands) } - { JoltR1CSInputs::OpFlags(CircuitFlags::SubtractOperands) } - { JoltR1CSInputs::OpFlags(CircuitFlags::MultiplyOperands) } - { JoltR1CSInputs::OpFlags(CircuitFlags::Advice) } }
        => ( { JoltR1CSInputs::RightLookupOperand } ) == ( { JoltR1CSInputs::RightInstructionInput } )
    ),
    // if Assert {
    //     assert!(LookupOutput == 1)
    // }
    r1cs_eq_conditional!(
        name: ConstraintName::AssertLookupOne,
        if { { JoltR1CSInputs::OpFlags(CircuitFlags::Assert) } }
        => ( { JoltR1CSInputs::LookupOutput } ) == ( { 1i128 } )
    ),
    // if Rd != 0 && WriteLookupOutputToRD {
    //     assert!(RdWriteValue == LookupOutput)
    // }
    r1cs_eq_conditional!(
        name: ConstraintName::RdWriteEqLookupIfWriteLookupToRd,
        if { { JoltR1CSInputs::WriteLookupOutputToRD } }
        => ( { JoltR1CSInputs::RdWriteValue } ) == ( { JoltR1CSInputs::LookupOutput } )
    ),
    // if Rd != 0 && Jump {
    //     if !isCompressed {
    //          assert!(RdWriteValue == UnexpandedPC + 4)
    //     } else {
    //          assert!(RdWriteValue == UnexpandedPC + 2)
    //     }
    // }
    r1cs_eq_conditional!(
        name: ConstraintName::RdWriteEqPCPlusConstIfWritePCtoRD,
        if { { JoltR1CSInputs::WritePCtoRD } }
        => ( { JoltR1CSInputs::RdWriteValue } ) == ( { JoltR1CSInputs::UnexpandedPC } + { 4i128 } - { 2 * JoltR1CSInputs::OpFlags(CircuitFlags::IsCompressed) } )
    ),
    // if Jump && !NextIsNoop {
    //     assert!(NextUnexpandedPC == LookupOutput)
    // }
    r1cs_eq_conditional!(
        name: ConstraintName::NextUnexpPCEqLookupIfShouldJump,
        if { { JoltR1CSInputs::ShouldJump } }
        => ( { JoltR1CSInputs::NextUnexpandedPC } ) == ( { JoltR1CSInputs::LookupOutput } )
    ),
    // if Branch && LookupOutput {
    //     assert!(NextUnexpandedPC == UnexpandedPC + Imm)
    // }
    r1cs_eq_conditional!(
        name: ConstraintName::NextUnexpPCEqPCPlusImmIfShouldBranch,
        if { { JoltR1CSInputs::ShouldBranch } }
        => ( { JoltR1CSInputs::NextUnexpandedPC } ) == ( { JoltR1CSInputs::UnexpandedPC } + { JoltR1CSInputs::Imm } )
    ),
    // if !(ShouldBranch || Jump) {
    //     if DoNotUpdatePC {
    //         assert!(NextUnexpandedPC == UnexpandedPC)
    //     } else if isCompressed {
    //         assert!(NextUnexpandedPC == UnexpandedPC + 2)
    //     } else {
    //         assert!(NextUnexpandedPC == UnexpandedPC + 4)
    //     }
    // }
    // Note that ShouldBranch and Jump instructions are mutually exclusive
    // And that DoNotUpdatePC and isCompressed are mutually exclusive
    r1cs_eq_conditional!(
        name: ConstraintName::NextUnexpPCUpdateOtherwise,
        if { { 1i128 } - { JoltR1CSInputs::ShouldBranch } - { JoltR1CSInputs::OpFlags(CircuitFlags::Jump) } }
        => ( { JoltR1CSInputs::NextUnexpandedPC } )
           == ( { JoltR1CSInputs::UnexpandedPC } + { 4i128 }
                - { 4 * JoltR1CSInputs::OpFlags(CircuitFlags::DoNotUpdateUnexpandedPC) }
                - { 2 * JoltR1CSInputs::OpFlags(CircuitFlags::IsCompressed) } )
    ),
    // if Inline {
    //     assert!(NextPC == PC + 1)
    // }
    r1cs_eq_conditional!(
        name: ConstraintName::NextPCEqPCPlusOneIfInline,
        if { { JoltR1CSInputs::OpFlags(CircuitFlags::VirtualInstruction) } }
        => ( { JoltR1CSInputs::NextPC } ) == ( { JoltR1CSInputs::PC } + { 1i128 } )
    ),
    // if NextIsVirtual && !NextIsFirstInSequence {
    //     assert!(1 == DoNotUpdateUnexpandedPC)
    // }
    // (note: we write the constraint in this form to keep Bz boolean)
    r1cs_eq_conditional!(
        name: ConstraintName::MustStartSequenceFromBeginning,
        if { { JoltR1CSInputs::NextIsVirtual } - { JoltR1CSInputs::NextIsFirstInSequence } }
        => ( { 1i128 } ) == ( { JoltR1CSInputs::OpFlags(CircuitFlags::DoNotUpdateUnexpandedPC) } )
    ),
];

// =============================================================================
// Univariate skip constants and grouped views
// =============================================================================

/// Degree of univariate skip, defined to be `(NUM_R1CS_CONSTRAINTS - 1) / 2`
pub const UNIVARIATE_SKIP_DEGREE: usize = (NUM_R1CS_CONSTRAINTS - 1) / 2;

/// Domain size of univariate skip, defined to be `UNIVARIATE_SKIP_DEGREE + 1`.
pub const UNIVARIATE_SKIP_DOMAIN_SIZE: usize = UNIVARIATE_SKIP_DEGREE + 1;

/// Extended domain size of univariate skip, defined to be `2 * UNIVARIATE_SKIP_DEGREE + 1`.
pub const UNIVARIATE_SKIP_EXTENDED_DOMAIN_SIZE: usize = 2 * UNIVARIATE_SKIP_DEGREE + 1;

/// Number of coefficients in the first-round polynomial, defined to be `3 * UNIVARIATE_SKIP_DEGREE + 1`.
pub const FIRST_ROUND_POLY_NUM_COEFFS: usize = 3 * UNIVARIATE_SKIP_DEGREE + 1;

/// Degree of the first-round polynomial.
pub const FIRST_ROUND_POLY_DEGREE_BOUND: usize = FIRST_ROUND_POLY_NUM_COEFFS - 1;

/// Number of remaining R1CS constraints in the second group, defined to be
/// `NUM_R1CS_CONSTRAINTS - UNIVARIATE_SKIP_DOMAIN_SIZE`.
pub const NUM_REMAINING_R1CS_CONSTRAINTS: usize =
    NUM_R1CS_CONSTRAINTS - UNIVARIATE_SKIP_DOMAIN_SIZE;

/// Order-preserving, compile-time filter over `UNIFORM_R1CS` by constraint names.
const fn contains_name<const N: usize>(names: &[ConstraintName; N], name: ConstraintName) -> bool {
    let mut i = 0;
    while i < N {
        if names[i] as u32 == name as u32 {
            return true;
        }
        i += 1;
    }
    false
}

/// Select constraints from `UNIFORM_R1CS` whose names appear in `names`, preserving order.
pub const fn filter_uniform_r1cs<const N: usize>(
    names: &[ConstraintName; N],
) -> [NamedConstraint; N] {
    let dummy = NamedConstraint {
        name: ConstraintName::RamReadEqRamWriteIfLoad,
        cons: Constraint::new(LC::zero(), LC::zero()),
    };
    let mut out: [NamedConstraint; N] = [dummy; N];

    let mut o = 0;
    let mut i = 0;
    while i < NUM_R1CS_CONSTRAINTS {
        let cand = UNIFORM_R1CS[i];
        if contains_name(names, cand.name) {
            out[o] = cand;
            o += 1;
            if o == N {
                break;
            }
        }
        i += 1;
    }

    if o != N {
        panic!("filter_uniform_r1cs: not all requested constraints were found in UNIFORM_R1CS");
    }
    out
}

/// Compute the complement of `UNIFORM_R1CS_FIRST_GROUP_NAMES` within `UNIFORM_R1CS`.
const fn complement_first_group_names() -> [ConstraintName; NUM_REMAINING_R1CS_CONSTRAINTS] {
    let mut out: [ConstraintName; NUM_REMAINING_R1CS_CONSTRAINTS] =
        [ConstraintName::RamReadEqRamWriteIfLoad; NUM_REMAINING_R1CS_CONSTRAINTS];
    let mut o = 0;
    let mut i = 0;
    while i < NUM_R1CS_CONSTRAINTS {
        let cand = UNIFORM_R1CS[i].name;
        if !contains_name(&UNIFORM_R1CS_FIRST_GROUP_NAMES, cand) {
            out[o] = cand;
            o += 1;
            if o == NUM_REMAINING_R1CS_CONSTRAINTS {
                break;
            }
        }
        i += 1;
    }

    if o != NUM_REMAINING_R1CS_CONSTRAINTS {
        panic!("complement_first_group_names: expected full complement");
    }
    out
}

/// First group: 10 boolean-guarded eq constraints, where Bz is around 64 bits
pub const UNIFORM_R1CS_FIRST_GROUP_NAMES: [ConstraintName; UNIVARIATE_SKIP_DOMAIN_SIZE] = [
    ConstraintName::RamAddrEqZeroIfNotLoadStore,
    ConstraintName::RamReadEqRamWriteIfLoad,
    ConstraintName::RamReadEqRdWriteIfLoad,
    ConstraintName::Rs2EqRamWriteIfStore,
    ConstraintName::LeftLookupZeroUnlessAddSubMul,
    ConstraintName::LeftLookupEqLeftInputOtherwise,
    ConstraintName::AssertLookupOne,
    ConstraintName::NextUnexpPCEqLookupIfShouldJump,
    ConstraintName::NextPCEqPCPlusOneIfInline,
    ConstraintName::MustStartSequenceFromBeginning,
];

/// Second group: complement of first within UNIFORM_R1CS
/// Here, Az may be u8, and Bz may be around 128 bits
pub const UNIFORM_R1CS_SECOND_GROUP_NAMES: [ConstraintName; NUM_REMAINING_R1CS_CONSTRAINTS] =
    complement_first_group_names();

/// First group: 10 boolean-guarded eq constraints, where Bz is around 64 bits
pub static UNIFORM_R1CS_FIRST_GROUP: [NamedConstraint; UNIVARIATE_SKIP_DOMAIN_SIZE] =
    filter_uniform_r1cs(&UNIFORM_R1CS_FIRST_GROUP_NAMES);

/// Second group: complement of first within UNIFORM_R1CS, where Az may be u8 and Bz may be around 128 bits
pub static UNIFORM_R1CS_SECOND_GROUP: [NamedConstraint; NUM_REMAINING_R1CS_CONSTRAINTS] =
    filter_uniform_r1cs(&UNIFORM_R1CS_SECOND_GROUP_NAMES);

<<<<<<< HEAD
=======
/// Evaluate Az for the first group
pub fn eval_az_first_group(row: &R1CSCycleInputs) -> [bool; UNIVARIATE_SKIP_DOMAIN_SIZE] {
    let flags = &row.flags;
    let ld = flags[CircuitFlags::Load];
    let st = flags[CircuitFlags::Store];
    let add = flags[CircuitFlags::AddOperands];
    let sub = flags[CircuitFlags::SubtractOperands];
    let mul = flags[CircuitFlags::MultiplyOperands];
    let assert_flag = flags[CircuitFlags::Assert];
    let inline_seq = flags[CircuitFlags::VirtualInstruction];

    [
        !(ld || st),
        ld,
        ld,
        st,
        add || sub || mul,
        !(add || sub || mul),
        assert_flag,
        row.should_jump,
        inline_seq,
        row.next_is_virtual && !row.next_is_first_in_sequence,
    ]
}

/// Evaluate Bz for the first group
pub fn eval_bz_first_group(row: &R1CSCycleInputs) -> [i128; UNIVARIATE_SKIP_DOMAIN_SIZE] {
    let left_lookup = row.left_lookup as i128;
    let left_input = row.left_input as i128;
    let ram_read = row.ram_read_value as i128;
    let ram_write = row.ram_write_value as i128;
    let rd_write = row.rd_write_value as i128;
    let rs2 = row.rs2_read_value as i128;
    let ram_addr = row.ram_addr as i128;
    let lookup_out = row.lookup_output as i128;
    let next_unexp_pc = row.next_unexpanded_pc as i128;
    let pc = row.pc as i128;
    let next_pc = row.next_pc as i128;

    [
        // RamAddrEqZeroIfNotLoadStore: RamAddress - 0
        ram_addr,
        // RamReadEqRamWriteIfLoad
        ram_read - ram_write,
        // RamReadEqRdWriteIfLoad
        ram_read - rd_write,
        // Rs2EqRamWriteIfStore
        rs2 - ram_write,
        // LeftLookupZeroUnlessAddSubMul
        left_lookup,
        // LeftLookupEqLeftInputOtherwise
        left_lookup - left_input,
        // AssertLookupOne
        lookup_out - 1,
        // NextUnexpPCEqLookupIfShouldJump
        next_unexp_pc - lookup_out,
        // NextPCEqPCPlusOneIfInline
        next_pc - (pc + 1),
        // MustStartSequenceFromBeginning: DoNotUpdateUnexpandedPC - 1
        (row.flags[CircuitFlags::DoNotUpdateUnexpandedPC] as i128) - 1,
    ]
}

/// Evaluate Az for the second group
pub fn eval_az_second_group(row: &R1CSCycleInputs) -> [bool; NUM_REMAINING_R1CS_CONSTRAINTS] {
    use ConstraintName as N;
    let flags = &row.flags;
    let add = flags[CircuitFlags::AddOperands];
    let sub = flags[CircuitFlags::SubtractOperands];
    let mul = flags[CircuitFlags::MultiplyOperands];

    let mut out: [bool; NUM_REMAINING_R1CS_CONSTRAINTS] = [false; NUM_REMAINING_R1CS_CONSTRAINTS];
    let mut i = 0;
    while i < UNIFORM_R1CS_SECOND_GROUP.len() {
        let name = UNIFORM_R1CS_SECOND_GROUP[i].name;
        out[i] = match name {
            N::RamAddrEqRs1PlusImmIfLoadStore => {
                flags[CircuitFlags::Load] || flags[CircuitFlags::Store]
            }
            N::RamAddrEqZeroIfNotLoadStore => {
                !(flags[CircuitFlags::Load] || flags[CircuitFlags::Store])
            }
            N::RamReadEqRamWriteIfLoad => flags[CircuitFlags::Load],
            N::RamReadEqRdWriteIfLoad => flags[CircuitFlags::Load],
            N::Rs2EqRamWriteIfStore => flags[CircuitFlags::Store],
            N::LeftLookupZeroUnlessAddSubMul => add | sub | mul,
            N::LeftLookupEqLeftInputOtherwise => {
                !(flags[CircuitFlags::AddOperands]
                    || flags[CircuitFlags::SubtractOperands]
                    || flags[CircuitFlags::MultiplyOperands])
            }
            N::RightLookupAdd => flags[CircuitFlags::AddOperands],
            N::RightLookupSub => flags[CircuitFlags::SubtractOperands],
            N::RightLookupEqProductIfMul => flags[CircuitFlags::MultiplyOperands],
            N::RightLookupEqRightInputOtherwise => {
                !(flags[CircuitFlags::AddOperands]
                    || flags[CircuitFlags::SubtractOperands]
                    || flags[CircuitFlags::MultiplyOperands]
                    || flags[CircuitFlags::Advice])
            }
            N::AssertLookupOne => flags[CircuitFlags::Assert],
            N::RdWriteEqLookupIfWriteLookupToRd => row.write_lookup_output_to_rd_addr,
            N::RdWriteEqPCPlusConstIfWritePCtoRD => row.write_pc_to_rd_addr,
            N::NextUnexpPCEqLookupIfShouldJump => row.should_jump,
            N::NextUnexpPCEqPCPlusImmIfShouldBranch => row.should_branch,
            N::NextUnexpPCUpdateOtherwise => {
                let jump = flags[CircuitFlags::Jump];
                let should_branch = row.should_branch;
                #[cfg(test)]
                {
                    // panic if both jump and should_branch are set
                    if jump && should_branch {
                        panic!("jump and should_branch are both set");
                    }
                }
                !(jump ^ should_branch)
            }
            N::NextPCEqPCPlusOneIfInline => flags[CircuitFlags::VirtualInstruction],
            N::MustStartSequenceFromBeginning => false,
        };
        i += 1;
    }
    out
}

/// Evaluate Bz for the second group
pub fn eval_bz_second_group(row: &R1CSCycleInputs) -> [S160; NUM_REMAINING_R1CS_CONSTRAINTS] {
    use ConstraintName as N;
    let mut out: [S160; NUM_REMAINING_R1CS_CONSTRAINTS] =
        [S160::zero(); NUM_REMAINING_R1CS_CONSTRAINTS];
    let mut i = 0;
    while i < UNIFORM_R1CS_SECOND_GROUP.len() {
        let name = UNIFORM_R1CS_SECOND_GROUP[i].name;
        out[i] = match name {
            N::RamAddrEqRs1PlusImmIfLoadStore => {
                let expected: i128 = if row.imm.is_positive {
                    (row.rs1_read_value as u128 + row.imm.magnitude_as_u64() as u128) as i128
                } else {
                    row.rs1_read_value as i128 - row.imm.magnitude_as_u64() as i128
                };
                S160::from(row.ram_addr as i128 - expected)
            }
            N::RamAddrEqZeroIfNotLoadStore => S160::from(row.ram_addr),
            N::RamReadEqRamWriteIfLoad => {
                S160::from_diff_u64(row.ram_read_value, row.ram_write_value)
            }
            N::RamReadEqRdWriteIfLoad => {
                S160::from_diff_u64(row.ram_read_value, row.rd_write_value)
            }
            N::Rs2EqRamWriteIfStore => S160::from_diff_u64(row.rs2_read_value, row.ram_write_value),
            N::LeftLookupZeroUnlessAddSubMul => S160::from(row.left_lookup),
            N::LeftLookupEqLeftInputOtherwise => {
                S160::from(row.left_lookup) - S160::from(row.left_input)
            }
            N::RightLookupAdd => {
                let expected_i128 = (row.left_input as i128) + row.right_input.to_i128();
                S160::from(row.right_lookup) - S160::from(expected_i128)
            }
            N::RightLookupSub => {
                let expected_i128 =
                    (row.left_input as i128) - row.right_input.to_i128() + (1i128 << 64);
                S160::from(row.right_lookup) - S160::from(expected_i128)
            }
            N::RightLookupEqProductIfMul => S160::from(row.right_lookup) - S160::from(row.product),
            N::RightLookupEqRightInputOtherwise => {
                S160::from(row.right_lookup) - S160::from(row.right_input)
            }
            N::AssertLookupOne => S160::from(row.lookup_output as i128 - 1),
            N::RdWriteEqLookupIfWriteLookupToRd => {
                S160::from_diff_u64(row.rd_write_value, row.lookup_output)
            }
            N::RdWriteEqPCPlusConstIfWritePCtoRD => {
                let const_term = 4 - if row.flags[CircuitFlags::IsCompressed] {
                    2
                } else {
                    0
                };
                S160::from(
                    row.rd_write_value as i128 - (row.unexpanded_pc as i128 + const_term as i128),
                )
            }
            N::NextUnexpPCEqLookupIfShouldJump => {
                S160::from_diff_u64(row.next_unexpanded_pc, row.lookup_output)
            }
            N::NextUnexpPCEqPCPlusImmIfShouldBranch => S160::from(
                row.next_unexpanded_pc as i128 - (row.unexpanded_pc as i128 + row.imm.to_i128()),
            ),
            N::NextUnexpPCUpdateOtherwise => {
                let const_term =
                    4 - if row.flags[CircuitFlags::DoNotUpdateUnexpandedPC] {
                        4
                    } else {
                        0
                    } - if row.flags[CircuitFlags::IsCompressed] {
                        2
                    } else {
                        0
                    };
                let target = row.unexpanded_pc as i128 + const_term;
                S160::from(row.next_unexpanded_pc as i128 - target)
            }
            N::NextPCEqPCPlusOneIfInline => S160::from(row.next_pc as i128 - (row.pc as i128 + 1)),
            N::MustStartSequenceFromBeginning => S160::zero(),
        };
        i += 1;
    }
    out
}

// =============================================================================
// Univariate-skip helpers: fused Az/Bz at r0 by Lagrange weights
// =============================================================================

#[inline]
pub fn compute_az_r_group0<F: JoltField>(row: &R1CSCycleInputs, lagrange_evals_r: &[F]) -> F {
    // Group 0 Az are booleans; accumulate field elements unreduced, then Barrett-reduce
    let az_flags = eval_az_first_group(row);
    let mut acc: Acc5U<F> = Acc5U::new();
    let mut i = 0;
    while i < UNIVARIATE_SKIP_DOMAIN_SIZE {
        acc.fmadd(&lagrange_evals_r[i], &az_flags[i]);
        i += 1;
    }
    acc.reduce()
}

#[inline]
pub fn compute_bz_r_group0<F: JoltField>(row: &R1CSCycleInputs, lagrange_evals_r: &[F]) -> F {
    // Group 0 Bz are i128; accumulate field * i128 (converted) unreduced, then Barrett-reduce
    let bz_vals = eval_bz_first_group(row);
    let mut acc: Acc6S<F> = Acc6S::new();
    let mut i = 0;
    while i < UNIVARIATE_SKIP_DOMAIN_SIZE {
        acc.fmadd(&lagrange_evals_r[i], &bz_vals[i]);
        i += 1;
    }
    acc.reduce()
}

#[inline]
pub fn compute_az_r_group1<F: JoltField>(row: &R1CSCycleInputs, lagrange_evals_r: &[F]) -> F {
    // Group 1 Az are u8 (nonnegative); accumulate field * u8 unreduced, then Barrett-reduce
    let az_vals_u8 = eval_az_second_group(row);
    let mut acc: Acc5U<F> = Acc5U::new();
    let mut i = 0;
    while i < NUM_REMAINING_R1CS_CONSTRAINTS {
        acc.fmadd(&lagrange_evals_r[i], &az_vals_u8[i]);
        i += 1;
    }
    acc.reduce()
}

#[inline]
pub fn compute_bz_r_group1<F: JoltField>(row: &R1CSCycleInputs, lagrange_evals_r: &[F]) -> F {
    // Group 1 Bz are S160; accumulate field * S160 in 7-limb signed accumulators, then Barrett-reduce once
    let bz_vals = eval_bz_second_group(row);
    let mut acc: Acc7S<F> = Acc7S::new();
    let mut i = 0;
    while i < NUM_REMAINING_R1CS_CONSTRAINTS {
        acc.fmadd(&lagrange_evals_r[i], &bz_vals[i]);
        i += 1;
    }
    acc.reduce()
}

>>>>>>> e54e30db
#[cfg(test)]
mod tests {
    use super::*;
    use strum::IntoEnumIterator;

    /// Test that the constraint name enum matches the uniform R1CS order.
    #[test]
    fn constraint_enum_matches_uniform_r1cs_order() {
        let enum_order: Vec<ConstraintName> = ConstraintName::iter().collect();
        let array_order: Vec<ConstraintName> = UNIFORM_R1CS.iter().map(|nc| nc.name).collect();
        assert_eq!(array_order.len(), NUM_R1CS_CONSTRAINTS);
        assert_eq!(enum_order, array_order);
    }
}<|MERGE_RESOLUTION|>--- conflicted
+++ resolved
@@ -9,22 +9,11 @@
 //! `R1CSSecondGroup` in that module to compute guards/magnitudes and to fold
 //! them against window weights.
 //!
-<<<<<<< HEAD
 //! Grouping overview:
 //! - Group 0 (first group) contains `UNIVARIATE_SKIP_DOMAIN_SIZE = ceil(N/2)`
 //!   constraints with boolean `Az` and small-width `Bz`.
 //! - Group 1 (second group) is the complement with nonnegative `Az` (e.g. `u8`)
 //!   and wider `Bz` arithmetic.
-=======
-//! Grouped evaluation entry points:
-//! - `eval_az_first_group` -> `[bool; UNIVARIATE_SKIP_DOMAIN_SIZE]`
-//! - `eval_bz_first_group` -> `[i128; UNIVARIATE_SKIP_DOMAIN_SIZE]`
-//! - `eval_az_second_group` -> `[bool; NUM_REMAINING_R1CS_CONSTRAINTS]`
-//! - `eval_bz_second_group` -> `[S160; NUM_REMAINING_R1CS_CONSTRAINTS]`
-//! - `compute_az_r_group0/group1` and `compute_bz_r_group0/group1` fold these
-//!   vectors against Lagrange weights at the evaluation point `r` using
-//!   specialized fused accumulators with a single Barrett reduction at the end.
->>>>>>> e54e30db
 //!
 //! ## Adding a new constraint
 //!
@@ -427,274 +416,6 @@
 pub static UNIFORM_R1CS_SECOND_GROUP: [NamedConstraint; NUM_REMAINING_R1CS_CONSTRAINTS] =
     filter_uniform_r1cs(&UNIFORM_R1CS_SECOND_GROUP_NAMES);
 
-<<<<<<< HEAD
-=======
-/// Evaluate Az for the first group
-pub fn eval_az_first_group(row: &R1CSCycleInputs) -> [bool; UNIVARIATE_SKIP_DOMAIN_SIZE] {
-    let flags = &row.flags;
-    let ld = flags[CircuitFlags::Load];
-    let st = flags[CircuitFlags::Store];
-    let add = flags[CircuitFlags::AddOperands];
-    let sub = flags[CircuitFlags::SubtractOperands];
-    let mul = flags[CircuitFlags::MultiplyOperands];
-    let assert_flag = flags[CircuitFlags::Assert];
-    let inline_seq = flags[CircuitFlags::VirtualInstruction];
-
-    [
-        !(ld || st),
-        ld,
-        ld,
-        st,
-        add || sub || mul,
-        !(add || sub || mul),
-        assert_flag,
-        row.should_jump,
-        inline_seq,
-        row.next_is_virtual && !row.next_is_first_in_sequence,
-    ]
-}
-
-/// Evaluate Bz for the first group
-pub fn eval_bz_first_group(row: &R1CSCycleInputs) -> [i128; UNIVARIATE_SKIP_DOMAIN_SIZE] {
-    let left_lookup = row.left_lookup as i128;
-    let left_input = row.left_input as i128;
-    let ram_read = row.ram_read_value as i128;
-    let ram_write = row.ram_write_value as i128;
-    let rd_write = row.rd_write_value as i128;
-    let rs2 = row.rs2_read_value as i128;
-    let ram_addr = row.ram_addr as i128;
-    let lookup_out = row.lookup_output as i128;
-    let next_unexp_pc = row.next_unexpanded_pc as i128;
-    let pc = row.pc as i128;
-    let next_pc = row.next_pc as i128;
-
-    [
-        // RamAddrEqZeroIfNotLoadStore: RamAddress - 0
-        ram_addr,
-        // RamReadEqRamWriteIfLoad
-        ram_read - ram_write,
-        // RamReadEqRdWriteIfLoad
-        ram_read - rd_write,
-        // Rs2EqRamWriteIfStore
-        rs2 - ram_write,
-        // LeftLookupZeroUnlessAddSubMul
-        left_lookup,
-        // LeftLookupEqLeftInputOtherwise
-        left_lookup - left_input,
-        // AssertLookupOne
-        lookup_out - 1,
-        // NextUnexpPCEqLookupIfShouldJump
-        next_unexp_pc - lookup_out,
-        // NextPCEqPCPlusOneIfInline
-        next_pc - (pc + 1),
-        // MustStartSequenceFromBeginning: DoNotUpdateUnexpandedPC - 1
-        (row.flags[CircuitFlags::DoNotUpdateUnexpandedPC] as i128) - 1,
-    ]
-}
-
-/// Evaluate Az for the second group
-pub fn eval_az_second_group(row: &R1CSCycleInputs) -> [bool; NUM_REMAINING_R1CS_CONSTRAINTS] {
-    use ConstraintName as N;
-    let flags = &row.flags;
-    let add = flags[CircuitFlags::AddOperands];
-    let sub = flags[CircuitFlags::SubtractOperands];
-    let mul = flags[CircuitFlags::MultiplyOperands];
-
-    let mut out: [bool; NUM_REMAINING_R1CS_CONSTRAINTS] = [false; NUM_REMAINING_R1CS_CONSTRAINTS];
-    let mut i = 0;
-    while i < UNIFORM_R1CS_SECOND_GROUP.len() {
-        let name = UNIFORM_R1CS_SECOND_GROUP[i].name;
-        out[i] = match name {
-            N::RamAddrEqRs1PlusImmIfLoadStore => {
-                flags[CircuitFlags::Load] || flags[CircuitFlags::Store]
-            }
-            N::RamAddrEqZeroIfNotLoadStore => {
-                !(flags[CircuitFlags::Load] || flags[CircuitFlags::Store])
-            }
-            N::RamReadEqRamWriteIfLoad => flags[CircuitFlags::Load],
-            N::RamReadEqRdWriteIfLoad => flags[CircuitFlags::Load],
-            N::Rs2EqRamWriteIfStore => flags[CircuitFlags::Store],
-            N::LeftLookupZeroUnlessAddSubMul => add | sub | mul,
-            N::LeftLookupEqLeftInputOtherwise => {
-                !(flags[CircuitFlags::AddOperands]
-                    || flags[CircuitFlags::SubtractOperands]
-                    || flags[CircuitFlags::MultiplyOperands])
-            }
-            N::RightLookupAdd => flags[CircuitFlags::AddOperands],
-            N::RightLookupSub => flags[CircuitFlags::SubtractOperands],
-            N::RightLookupEqProductIfMul => flags[CircuitFlags::MultiplyOperands],
-            N::RightLookupEqRightInputOtherwise => {
-                !(flags[CircuitFlags::AddOperands]
-                    || flags[CircuitFlags::SubtractOperands]
-                    || flags[CircuitFlags::MultiplyOperands]
-                    || flags[CircuitFlags::Advice])
-            }
-            N::AssertLookupOne => flags[CircuitFlags::Assert],
-            N::RdWriteEqLookupIfWriteLookupToRd => row.write_lookup_output_to_rd_addr,
-            N::RdWriteEqPCPlusConstIfWritePCtoRD => row.write_pc_to_rd_addr,
-            N::NextUnexpPCEqLookupIfShouldJump => row.should_jump,
-            N::NextUnexpPCEqPCPlusImmIfShouldBranch => row.should_branch,
-            N::NextUnexpPCUpdateOtherwise => {
-                let jump = flags[CircuitFlags::Jump];
-                let should_branch = row.should_branch;
-                #[cfg(test)]
-                {
-                    // panic if both jump and should_branch are set
-                    if jump && should_branch {
-                        panic!("jump and should_branch are both set");
-                    }
-                }
-                !(jump ^ should_branch)
-            }
-            N::NextPCEqPCPlusOneIfInline => flags[CircuitFlags::VirtualInstruction],
-            N::MustStartSequenceFromBeginning => false,
-        };
-        i += 1;
-    }
-    out
-}
-
-/// Evaluate Bz for the second group
-pub fn eval_bz_second_group(row: &R1CSCycleInputs) -> [S160; NUM_REMAINING_R1CS_CONSTRAINTS] {
-    use ConstraintName as N;
-    let mut out: [S160; NUM_REMAINING_R1CS_CONSTRAINTS] =
-        [S160::zero(); NUM_REMAINING_R1CS_CONSTRAINTS];
-    let mut i = 0;
-    while i < UNIFORM_R1CS_SECOND_GROUP.len() {
-        let name = UNIFORM_R1CS_SECOND_GROUP[i].name;
-        out[i] = match name {
-            N::RamAddrEqRs1PlusImmIfLoadStore => {
-                let expected: i128 = if row.imm.is_positive {
-                    (row.rs1_read_value as u128 + row.imm.magnitude_as_u64() as u128) as i128
-                } else {
-                    row.rs1_read_value as i128 - row.imm.magnitude_as_u64() as i128
-                };
-                S160::from(row.ram_addr as i128 - expected)
-            }
-            N::RamAddrEqZeroIfNotLoadStore => S160::from(row.ram_addr),
-            N::RamReadEqRamWriteIfLoad => {
-                S160::from_diff_u64(row.ram_read_value, row.ram_write_value)
-            }
-            N::RamReadEqRdWriteIfLoad => {
-                S160::from_diff_u64(row.ram_read_value, row.rd_write_value)
-            }
-            N::Rs2EqRamWriteIfStore => S160::from_diff_u64(row.rs2_read_value, row.ram_write_value),
-            N::LeftLookupZeroUnlessAddSubMul => S160::from(row.left_lookup),
-            N::LeftLookupEqLeftInputOtherwise => {
-                S160::from(row.left_lookup) - S160::from(row.left_input)
-            }
-            N::RightLookupAdd => {
-                let expected_i128 = (row.left_input as i128) + row.right_input.to_i128();
-                S160::from(row.right_lookup) - S160::from(expected_i128)
-            }
-            N::RightLookupSub => {
-                let expected_i128 =
-                    (row.left_input as i128) - row.right_input.to_i128() + (1i128 << 64);
-                S160::from(row.right_lookup) - S160::from(expected_i128)
-            }
-            N::RightLookupEqProductIfMul => S160::from(row.right_lookup) - S160::from(row.product),
-            N::RightLookupEqRightInputOtherwise => {
-                S160::from(row.right_lookup) - S160::from(row.right_input)
-            }
-            N::AssertLookupOne => S160::from(row.lookup_output as i128 - 1),
-            N::RdWriteEqLookupIfWriteLookupToRd => {
-                S160::from_diff_u64(row.rd_write_value, row.lookup_output)
-            }
-            N::RdWriteEqPCPlusConstIfWritePCtoRD => {
-                let const_term = 4 - if row.flags[CircuitFlags::IsCompressed] {
-                    2
-                } else {
-                    0
-                };
-                S160::from(
-                    row.rd_write_value as i128 - (row.unexpanded_pc as i128 + const_term as i128),
-                )
-            }
-            N::NextUnexpPCEqLookupIfShouldJump => {
-                S160::from_diff_u64(row.next_unexpanded_pc, row.lookup_output)
-            }
-            N::NextUnexpPCEqPCPlusImmIfShouldBranch => S160::from(
-                row.next_unexpanded_pc as i128 - (row.unexpanded_pc as i128 + row.imm.to_i128()),
-            ),
-            N::NextUnexpPCUpdateOtherwise => {
-                let const_term =
-                    4 - if row.flags[CircuitFlags::DoNotUpdateUnexpandedPC] {
-                        4
-                    } else {
-                        0
-                    } - if row.flags[CircuitFlags::IsCompressed] {
-                        2
-                    } else {
-                        0
-                    };
-                let target = row.unexpanded_pc as i128 + const_term;
-                S160::from(row.next_unexpanded_pc as i128 - target)
-            }
-            N::NextPCEqPCPlusOneIfInline => S160::from(row.next_pc as i128 - (row.pc as i128 + 1)),
-            N::MustStartSequenceFromBeginning => S160::zero(),
-        };
-        i += 1;
-    }
-    out
-}
-
-// =============================================================================
-// Univariate-skip helpers: fused Az/Bz at r0 by Lagrange weights
-// =============================================================================
-
-#[inline]
-pub fn compute_az_r_group0<F: JoltField>(row: &R1CSCycleInputs, lagrange_evals_r: &[F]) -> F {
-    // Group 0 Az are booleans; accumulate field elements unreduced, then Barrett-reduce
-    let az_flags = eval_az_first_group(row);
-    let mut acc: Acc5U<F> = Acc5U::new();
-    let mut i = 0;
-    while i < UNIVARIATE_SKIP_DOMAIN_SIZE {
-        acc.fmadd(&lagrange_evals_r[i], &az_flags[i]);
-        i += 1;
-    }
-    acc.reduce()
-}
-
-#[inline]
-pub fn compute_bz_r_group0<F: JoltField>(row: &R1CSCycleInputs, lagrange_evals_r: &[F]) -> F {
-    // Group 0 Bz are i128; accumulate field * i128 (converted) unreduced, then Barrett-reduce
-    let bz_vals = eval_bz_first_group(row);
-    let mut acc: Acc6S<F> = Acc6S::new();
-    let mut i = 0;
-    while i < UNIVARIATE_SKIP_DOMAIN_SIZE {
-        acc.fmadd(&lagrange_evals_r[i], &bz_vals[i]);
-        i += 1;
-    }
-    acc.reduce()
-}
-
-#[inline]
-pub fn compute_az_r_group1<F: JoltField>(row: &R1CSCycleInputs, lagrange_evals_r: &[F]) -> F {
-    // Group 1 Az are u8 (nonnegative); accumulate field * u8 unreduced, then Barrett-reduce
-    let az_vals_u8 = eval_az_second_group(row);
-    let mut acc: Acc5U<F> = Acc5U::new();
-    let mut i = 0;
-    while i < NUM_REMAINING_R1CS_CONSTRAINTS {
-        acc.fmadd(&lagrange_evals_r[i], &az_vals_u8[i]);
-        i += 1;
-    }
-    acc.reduce()
-}
-
-#[inline]
-pub fn compute_bz_r_group1<F: JoltField>(row: &R1CSCycleInputs, lagrange_evals_r: &[F]) -> F {
-    // Group 1 Bz are S160; accumulate field * S160 in 7-limb signed accumulators, then Barrett-reduce once
-    let bz_vals = eval_bz_second_group(row);
-    let mut acc: Acc7S<F> = Acc7S::new();
-    let mut i = 0;
-    while i < NUM_REMAINING_R1CS_CONSTRAINTS {
-        acc.fmadd(&lagrange_evals_r[i], &bz_vals[i]);
-        i += 1;
-    }
-    acc.reduce()
-}
-
->>>>>>> e54e30db
 #[cfg(test)]
 mod tests {
     use super::*;
