--- conflicted
+++ resolved
@@ -108,10 +108,7 @@
             MULInstruction::<WORD_SIZE>(1, 0),
             MULInstruction::<WORD_SIZE>(0, u32_max),
             MULInstruction::<WORD_SIZE>(u32_max, 0),
-<<<<<<< HEAD
-=======
             MULInstruction::<WORD_SIZE>(2, u32_max),
->>>>>>> 8f28f258
             MULInstruction::<WORD_SIZE>(u32_max, u32_max),
             MULInstruction::<WORD_SIZE>(u32_max, 1 << 8),
             MULInstruction::<WORD_SIZE>(1 << 8, u32_max),
