--- conflicted
+++ resolved
@@ -103,11 +103,7 @@
     pub F: [MultilinearPolynomial<F>; N_STAGES],
     /// Chunked RA polynomials over address variables (one per dimension `d`), used to form
     /// the product ∏_i ra_i during the cycle-binding phase.
-<<<<<<< HEAD
-    pub ra: Vec<RaPolynomial<u8, F>>,
-=======
-    ra: Vec<RaPolynomial<u16, F>>,
->>>>>>> 7ceb34cb
+    pub ra: Vec<RaPolynomial<u16, F>>,
     /// Binding challenges for the first log_K variables of the sumcheck
     pub r_address_prime: Vec<F::Challenge>,
     /// Per-stage Gruen-split eq polynomials over cycle vars (low-to-high binding order).
@@ -635,20 +631,11 @@
     /// Index `i` stores `gamma^i`.
     pub gamma_powers: Vec<F>,
     /// RLC of stage rv_claims and RAF claims (per Stage1/Stage3) used as the sumcheck LHS.
-<<<<<<< HEAD
     pub rv_claim: F,
+    /// RaParams
+    pub one_hot_params: OneHotParams,
     /// Bytecode length.
     pub K: usize,
-    /// Address chunking parameters: split LOG_K into `d` chunks of size `log_K_chunk`.
-    pub log_K_chunk: usize,
-    pub K_chunk: usize,
-=======
-    rv_claim: F,
-    /// RaParams
-    one_hot_params: OneHotParams,
-    /// Bytecode length.
-    K: usize,
->>>>>>> 7ceb34cb
     /// log2(K) and log2(T) used to determine round counts.
     pub log_K: usize,
     pub log_T: usize,
