use ark_serialize::{CanonicalDeserialize, CanonicalSerialize};
use sha3::{Digest, Sha3_256};

use crate::{
    field::JoltField, poly::lagrange_poly::LagrangePolynomial, zkvm::r1cs::inputs::NUM_R1CS_INPUTS,
};

use super::constraints::{
    OUTER_UNIVARIATE_SKIP_DOMAIN_SIZE, R1CS_CONSTRAINTS, R1CS_CONSTRAINTS_FIRST_GROUP,
    R1CS_CONSTRAINTS_SECOND_GROUP,
};
use crate::utils::math::Math;
use crate::zkvm::r1cs::inputs::JoltR1CSInputs;

#[derive(Clone, Copy, CanonicalSerialize, CanonicalDeserialize)]
pub struct UniformSpartanKey<F: JoltField> {
    /// Number of constraints across all steps padded to nearest power of 2
    pub num_cons_total: usize,

    /// Number of steps padded to the nearest power of 2
    pub num_steps: usize,

    /// Digest of verifier key
    pub(crate) vk_digest: F,
}

impl<F: JoltField> UniformSpartanKey<F> {
    pub fn new(num_steps: usize) -> Self {
        assert!(num_steps.is_power_of_two());
        let rows_per_step_padded = Self::num_rows_per_step().next_power_of_two();
        let total_rows = (num_steps * rows_per_step_padded).next_power_of_two();
        let vk_digest = Self::digest(num_steps);
        Self {
            num_cons_total: total_rows,
            num_steps,
            vk_digest,
        }
    }

    #[inline]
    fn num_vars() -> usize {
        JoltR1CSInputs::num_inputs()
    }

    #[inline]
    fn num_rows_per_step() -> usize {
        R1CS_CONSTRAINTS.len()
    }

    pub fn num_vars_uniform_padded(&self) -> usize {
        Self::num_vars().next_power_of_two()
    }

    /// Number of cycle variables, e.g. number of bits needed to represent all cycles in the trace
    pub fn num_cycle_vars(&self) -> usize {
        self.num_steps.next_power_of_two().log_2()
    }

    /// Number of bits needed for all rows.
    /// With univariate skip, this is the number of cycle variables plus two (one for univariate skip of degree ~13-15, and one for the streaming round)
    pub fn num_rows_bits(&self) -> usize {
        self.num_cycle_vars() + 2
    }

<<<<<<< HEAD
    /// Evaluate the RLC of A_small, B_small, C_small matrices at (r_constr, y_var)
    /// This function only handles uniform constraints, ignoring cross-step constraints
    /// Returns evaluations for each y_var
    #[tracing::instrument(skip_all, name = "UniformSpartanKey::evaluate_small_matrix_rlc")]
    pub fn evaluate_small_matrix_rlc(
        &self,
        r_constr: &[F::Challenge],
        r_rlc: F::Challenge,
    ) -> Vec<F> {
        // With univariate skip, `r_constr` consists of two challenges in the canonical order:
        // - r_constr[0] = r_stream: selector for the second (odd) group in the row split
        // - r_constr[1] = r0:       challenge for the univariate-skip first-round (Lagrange basis)
        assert_eq!(r_constr.len(), 2);

        let r_stream = r_constr[0];
        let lag_evals = LagrangePolynomial::<F>::evals::<
            F::Challenge,
            OUTER_UNIVARIATE_SKIP_DOMAIN_SIZE,
        >(&r_constr[1]);
        let w_group0 = F::one() - r_stream; // weight for first group
        let w_group1 = r_stream; // weight for second group

        let num_vars = Self::num_vars();
        let num_vars_padded = num_vars.next_power_of_two();

        // Allocate output vector and precompute rlc powers
        let mut evals = unsafe_allocate_zero_vec(num_vars_padded);

        // Accumulate using explicit FIRST and SECOND groups
        // First group weighted by (1 - r_stream)
        for (i, row_named) in R1CS_CONSTRAINTS_FIRST_GROUP.iter().enumerate() {
            let row = &row_named.cons;
            let wr = w_group0 * lag_evals[i];
            row.a.accumulate_evaluations(&mut evals, wr, num_vars);
            row.b
                .accumulate_evaluations(&mut evals, wr * r_rlc, num_vars);
        }
        // Second group weighted by r_stream
        for (i, row_named) in R1CS_CONSTRAINTS_SECOND_GROUP.iter().enumerate() {
            let row = &row_named.cons;
            let wr = w_group1 * lag_evals[i];
            row.a.accumulate_evaluations(&mut evals, wr, num_vars);
            row.b
                .accumulate_evaluations(&mut evals, wr * r_rlc, num_vars);
        }

        evals
    }

    /// Evaluate the RLC of A_small, B_small with regular row-axis semantics:
    /// Each row variable is linear (no univariate skip). `rx_constr` length must be
    /// log2(R1CS_CONSTRAINTS.len().next_power_of_two()).
    #[tracing::instrument(
        skip_all,
        name = "UniformSpartanKey::evaluate_small_matrix_rlc_regular"
    )]
    pub fn evaluate_small_matrix_rlc_regular(
        &self,
        rx_constr: &[F::Challenge],
        r_rlc: F::Challenge,
    ) -> Vec<F> {
        let num_rows = R1CS_CONSTRAINTS.len();
        let padded_rows = num_rows.next_power_of_two();
        debug_assert_eq!(rx_constr.len(), padded_rows.log_2());

        // Row-axis eq basis over padded_rows; ignore weights beyond real rows.
        let eq_rx = EqPolynomial::<F>::evals(rx_constr);

        let num_vars = Self::num_vars();
        let num_vars_padded = num_vars.next_power_of_two();
        let mut evals = unsafe_allocate_zero_vec(num_vars_padded);

        for i in 0..num_rows {
            let row = &R1CS_CONSTRAINTS[i].cons;
            let wr = eq_rx[i];
            row.a.accumulate_evaluations(&mut evals, wr, num_vars);
            row.b
                .accumulate_evaluations(&mut evals, wr * r_rlc, num_vars);
        }

        evals
    }

    /// (Verifier) Evaluates the full expanded witness vector at 'r' using evaluations of segments.
    #[tracing::instrument(
        skip_all,
        name = "UniformSpartanKey::evaluate_z_mle_with_segment_evals"
    )]
    pub fn evaluate_z_mle_with_segment_evals(
        &self,
        segment_evals: &[F],
        r: &[F::Challenge],
        with_const: bool,
    ) -> F {
        assert_eq!(Self::num_vars(), segment_evals.len());
        assert_eq!(r.len(), self.num_vars_uniform_padded().log_2());

        // Variables vector is [vars, ..., 1, ...] where ... denotes padding to power of 2
        let num_vars = self.num_vars_uniform_padded();
        let var_bits = num_vars.log_2();

        let eq_ry_var = EqPolynomial::<F>::evals(r);
        let eval_variables: F = (0..Self::num_vars())
            .map(|var_index| eq_ry_var[var_index] * segment_evals[var_index])
            .sum();

        // Evaluate at the constant position if it exists within the padded space
        let const_eval = if Self::num_vars() < num_vars && with_const {
            let const_position_bits: Vec<F> =
                index_to_field_bitvector(Self::num_vars() as u128, var_bits);
            EqPolynomial::mle(r, &const_position_bits)
        } else {
            F::zero()
        };

        eval_variables + const_eval
    }

    /// Evaluate uniform matrix A at a specific point (rx_constr, ry_var)
    pub fn evaluate_uniform_a_at_point(
        &self,
        rx_constr: &[F::Challenge],
        ry_var: &[F::Challenge],
    ) -> F {
        self.evaluate_uniform_matrix_at_point(|row| &row.a, rx_constr, ry_var)
    }

    /// Evaluate uniform matrix B at a specific point (rx_constr, ry_var)
    pub fn evaluate_uniform_b_at_point(
        &self,
        rx_constr: &[F::Challenge],
        ry_var: &[F::Challenge],
    ) -> F {
        self.evaluate_uniform_matrix_at_point(|row| &row.b, rx_constr, ry_var)
    }

    /// Helper function to evaluate a uniform matrix at a specific point
    /// Uses univariate-skip semantics on the row axis: split rows into two groups,
    /// weight them by (1 - r_stream) and r_stream respectively, and use Lagrange basis
    /// for the first-round (size-OUTER_UNIVARIATE_SKIP_DOMAIN_SIZE) row domain.
    fn evaluate_uniform_matrix_at_point(
=======
    /// Evaluates `sum_y A(rx_constr, y)*z(y) * sum_y B(rx_constr, y)*z(y)`.
    ///
    /// Note `rx_constr` is the randomness used to bind the rows of `A` and `B`.
    /// `r1cs_input_evals` should ordered as per [`ALL_R1CS_INPUTS`].
    ///
    /// [`ALL_R1CS_INPUTS`]: crate::zkvm::r1cs::inputs::ALL_R1CS_INPUTS
    pub fn evaluate_inner_sum_product_at_point(
>>>>>>> df30fe4e
        &self,
        rx_constr: &[F::Challenge],
        r1cs_input_evals: [F; NUM_R1CS_INPUTS],
    ) -> F {
        // Row axis: r_constr = [r_stream, r0]; use Lagrange basis for first-round
        // (half the number of R1CS constraints)
        // and linear blend for the two groups using r_stream
        debug_assert!(rx_constr.len() >= 2);
        let r_stream = rx_constr[0];
        let r0 = rx_constr[1];

        // Lagrange weights over the univariate-skip base domain at r0
        let w =
            LagrangePolynomial::<F>::evals::<F::Challenge, OUTER_UNIVARIATE_SKIP_DOMAIN_SIZE>(&r0);

        // Build z(r_cycle) vector with a trailing 1 for the constant column
        let z_const_col = JoltR1CSInputs::num_inputs();
        let mut z = r1cs_input_evals.to_vec();
        z.push(F::one());

        // Group 0 fused Az,Bz via dot product of LC with z(r_cycle)
        let mut az_g0 = F::zero();
        let mut bz_g0 = F::zero();
        for i in 0..R1CS_CONSTRAINTS_FIRST_GROUP.len() {
            let lc_a = &R1CS_CONSTRAINTS_FIRST_GROUP[i].cons.a;
            let lc_b = &R1CS_CONSTRAINTS_FIRST_GROUP[i].cons.b;
            az_g0 += w[i] * lc_a.dot_product::<F>(&z, z_const_col);
            bz_g0 += w[i] * lc_b.dot_product::<F>(&z, z_const_col);
        }

        // Group 1 fused Az,Bz (use same Lagrange weights order as construction)
        let mut az_g1 = F::zero();
        let mut bz_g1 = F::zero();
        let g2_len = core::cmp::min(
            R1CS_CONSTRAINTS_SECOND_GROUP.len(),
            OUTER_UNIVARIATE_SKIP_DOMAIN_SIZE,
        );
        for i in 0..g2_len {
            let lc_a = &R1CS_CONSTRAINTS_SECOND_GROUP[i].cons.a;
            let lc_b = &R1CS_CONSTRAINTS_SECOND_GROUP[i].cons.b;
            az_g1 += w[i] * lc_a.dot_product::<F>(&z, z_const_col);
            bz_g1 += w[i] * lc_b.dot_product::<F>(&z, z_const_col);
        }

        // Bind by r_stream to match the outer streaming combination used for final Az,Bz
        let az_final = az_g0 + r_stream * (az_g1 - az_g0);
        let bz_final = bz_g0 + r_stream * (bz_g1 - bz_g0);

        az_final * bz_final
    }

    /// Regular-row semantics: evaluate a uniform matrix at (rx_constr, ry_var) where row
    /// variables are linear and span `log2(padded_rows)`.
    #[tracing::instrument(
        skip_all,
        name = "UniformSpartanKey::evaluate_uniform_matrix_at_point_regular"
    )]
    fn evaluate_uniform_matrix_at_point_regular(
        &self,
        select: impl Fn(&R1CSConstraint) -> &LC,
        rx_constr: &[F::Challenge],
        ry_var: &[F::Challenge],
    ) -> F {
        let num_rows = R1CS_CONSTRAINTS.len();
        let padded_rows = num_rows.next_power_of_two();
        debug_assert_eq!(rx_constr.len(), padded_rows.log_2());

        // Row eq basis over padded_rows; ignore weights beyond real rows
        let eq_rx = EqPolynomial::<F>::evals(rx_constr);
        // Column eq basis
        let eq_ry = EqPolynomial::<F>::evals(ry_var);
        let num_vars = JoltR1CSInputs::num_inputs();
        debug_assert!(num_vars < eq_ry.len());

        let mut acc = F::zero();
        for i in 0..num_rows {
            let row = &R1CS_CONSTRAINTS[i].cons;
            let lc = select(row);
            let col_contrib = lc.dot_eq_ry::<F>(&eq_ry, num_vars);
            acc += eq_rx[i] * col_contrib;
        }
        acc
    }

    /// Regular-row semantics wrappers
    pub fn evaluate_uniform_a_at_point_regular(
        &self,
        rx_constr: &[F::Challenge],
        ry_var: &[F::Challenge],
    ) -> F {
        self.evaluate_uniform_matrix_at_point_regular(|row| &row.a, rx_constr, ry_var)
    }

    pub fn evaluate_uniform_b_at_point_regular(
        &self,
        rx_constr: &[F::Challenge],
        ry_var: &[F::Challenge],
    ) -> F {
        self.evaluate_uniform_matrix_at_point_regular(|row| &row.b, rx_constr, ry_var)
    }

    /// Returns the digest of the R1CS "shape" derived from compile-time constants
    /// Canonical serialization of constants:
    /// - domain tag
    /// - num_steps (u64 BE)
    /// - num_vars (u32 BE)
    /// - for each row in R1CS_CONSTRAINTS:
    ///   - tag 'A' | row.a terms (sorted by input_index asc) + const term
    ///   - tag 'B' | row.b terms (sorted by input_index asc) + const term
    fn digest(num_steps: usize) -> F {
        let mut bytes: Vec<u8> = Vec::new();
        bytes.extend_from_slice(b"JOLT_R1CS_CONSTRAINTS");
        bytes.extend_from_slice(&num_steps.to_be_bytes());

        let num_vars: u32 = JoltR1CSInputs::num_inputs() as u32;
        bytes.extend_from_slice(&num_vars.to_be_bytes());

        for row_named in R1CS_CONSTRAINTS.iter() {
            let row = &row_named.cons;
            row.a.serialize_canonical(b'A', &mut bytes);
            row.b.serialize_canonical(b'B', &mut bytes);
        }

        let mut hasher = Sha3_256::new();
        hasher.update(&bytes);

        let map_to_field = |digest: &[u8]| -> F {
            let bv = (0..250).map(|i| {
                let (byte_pos, bit_pos) = (i / 8, i % 8);
                let bit = (digest[byte_pos] >> bit_pos) & 1;
                bit == 1
            });

            // turn the bit vector into a scalar
            let mut digest = F::zero();
            let mut coeff = F::one();
            for bit in bv {
                if bit {
                    digest += coeff;
                }
                coeff += coeff;
            }
            digest
        };
        map_to_field(&hasher.finalize())
    }
}<|MERGE_RESOLUTION|>--- conflicted
+++ resolved
@@ -62,149 +62,6 @@
         self.num_cycle_vars() + 2
     }
 
-<<<<<<< HEAD
-    /// Evaluate the RLC of A_small, B_small, C_small matrices at (r_constr, y_var)
-    /// This function only handles uniform constraints, ignoring cross-step constraints
-    /// Returns evaluations for each y_var
-    #[tracing::instrument(skip_all, name = "UniformSpartanKey::evaluate_small_matrix_rlc")]
-    pub fn evaluate_small_matrix_rlc(
-        &self,
-        r_constr: &[F::Challenge],
-        r_rlc: F::Challenge,
-    ) -> Vec<F> {
-        // With univariate skip, `r_constr` consists of two challenges in the canonical order:
-        // - r_constr[0] = r_stream: selector for the second (odd) group in the row split
-        // - r_constr[1] = r0:       challenge for the univariate-skip first-round (Lagrange basis)
-        assert_eq!(r_constr.len(), 2);
-
-        let r_stream = r_constr[0];
-        let lag_evals = LagrangePolynomial::<F>::evals::<
-            F::Challenge,
-            OUTER_UNIVARIATE_SKIP_DOMAIN_SIZE,
-        >(&r_constr[1]);
-        let w_group0 = F::one() - r_stream; // weight for first group
-        let w_group1 = r_stream; // weight for second group
-
-        let num_vars = Self::num_vars();
-        let num_vars_padded = num_vars.next_power_of_two();
-
-        // Allocate output vector and precompute rlc powers
-        let mut evals = unsafe_allocate_zero_vec(num_vars_padded);
-
-        // Accumulate using explicit FIRST and SECOND groups
-        // First group weighted by (1 - r_stream)
-        for (i, row_named) in R1CS_CONSTRAINTS_FIRST_GROUP.iter().enumerate() {
-            let row = &row_named.cons;
-            let wr = w_group0 * lag_evals[i];
-            row.a.accumulate_evaluations(&mut evals, wr, num_vars);
-            row.b
-                .accumulate_evaluations(&mut evals, wr * r_rlc, num_vars);
-        }
-        // Second group weighted by r_stream
-        for (i, row_named) in R1CS_CONSTRAINTS_SECOND_GROUP.iter().enumerate() {
-            let row = &row_named.cons;
-            let wr = w_group1 * lag_evals[i];
-            row.a.accumulate_evaluations(&mut evals, wr, num_vars);
-            row.b
-                .accumulate_evaluations(&mut evals, wr * r_rlc, num_vars);
-        }
-
-        evals
-    }
-
-    /// Evaluate the RLC of A_small, B_small with regular row-axis semantics:
-    /// Each row variable is linear (no univariate skip). `rx_constr` length must be
-    /// log2(R1CS_CONSTRAINTS.len().next_power_of_two()).
-    #[tracing::instrument(
-        skip_all,
-        name = "UniformSpartanKey::evaluate_small_matrix_rlc_regular"
-    )]
-    pub fn evaluate_small_matrix_rlc_regular(
-        &self,
-        rx_constr: &[F::Challenge],
-        r_rlc: F::Challenge,
-    ) -> Vec<F> {
-        let num_rows = R1CS_CONSTRAINTS.len();
-        let padded_rows = num_rows.next_power_of_two();
-        debug_assert_eq!(rx_constr.len(), padded_rows.log_2());
-
-        // Row-axis eq basis over padded_rows; ignore weights beyond real rows.
-        let eq_rx = EqPolynomial::<F>::evals(rx_constr);
-
-        let num_vars = Self::num_vars();
-        let num_vars_padded = num_vars.next_power_of_two();
-        let mut evals = unsafe_allocate_zero_vec(num_vars_padded);
-
-        for i in 0..num_rows {
-            let row = &R1CS_CONSTRAINTS[i].cons;
-            let wr = eq_rx[i];
-            row.a.accumulate_evaluations(&mut evals, wr, num_vars);
-            row.b
-                .accumulate_evaluations(&mut evals, wr * r_rlc, num_vars);
-        }
-
-        evals
-    }
-
-    /// (Verifier) Evaluates the full expanded witness vector at 'r' using evaluations of segments.
-    #[tracing::instrument(
-        skip_all,
-        name = "UniformSpartanKey::evaluate_z_mle_with_segment_evals"
-    )]
-    pub fn evaluate_z_mle_with_segment_evals(
-        &self,
-        segment_evals: &[F],
-        r: &[F::Challenge],
-        with_const: bool,
-    ) -> F {
-        assert_eq!(Self::num_vars(), segment_evals.len());
-        assert_eq!(r.len(), self.num_vars_uniform_padded().log_2());
-
-        // Variables vector is [vars, ..., 1, ...] where ... denotes padding to power of 2
-        let num_vars = self.num_vars_uniform_padded();
-        let var_bits = num_vars.log_2();
-
-        let eq_ry_var = EqPolynomial::<F>::evals(r);
-        let eval_variables: F = (0..Self::num_vars())
-            .map(|var_index| eq_ry_var[var_index] * segment_evals[var_index])
-            .sum();
-
-        // Evaluate at the constant position if it exists within the padded space
-        let const_eval = if Self::num_vars() < num_vars && with_const {
-            let const_position_bits: Vec<F> =
-                index_to_field_bitvector(Self::num_vars() as u128, var_bits);
-            EqPolynomial::mle(r, &const_position_bits)
-        } else {
-            F::zero()
-        };
-
-        eval_variables + const_eval
-    }
-
-    /// Evaluate uniform matrix A at a specific point (rx_constr, ry_var)
-    pub fn evaluate_uniform_a_at_point(
-        &self,
-        rx_constr: &[F::Challenge],
-        ry_var: &[F::Challenge],
-    ) -> F {
-        self.evaluate_uniform_matrix_at_point(|row| &row.a, rx_constr, ry_var)
-    }
-
-    /// Evaluate uniform matrix B at a specific point (rx_constr, ry_var)
-    pub fn evaluate_uniform_b_at_point(
-        &self,
-        rx_constr: &[F::Challenge],
-        ry_var: &[F::Challenge],
-    ) -> F {
-        self.evaluate_uniform_matrix_at_point(|row| &row.b, rx_constr, ry_var)
-    }
-
-    /// Helper function to evaluate a uniform matrix at a specific point
-    /// Uses univariate-skip semantics on the row axis: split rows into two groups,
-    /// weight them by (1 - r_stream) and r_stream respectively, and use Lagrange basis
-    /// for the first-round (size-OUTER_UNIVARIATE_SKIP_DOMAIN_SIZE) row domain.
-    fn evaluate_uniform_matrix_at_point(
-=======
     /// Evaluates `sum_y A(rx_constr, y)*z(y) * sum_y B(rx_constr, y)*z(y)`.
     ///
     /// Note `rx_constr` is the randomness used to bind the rows of `A` and `B`.
@@ -212,7 +69,6 @@
     ///
     /// [`ALL_R1CS_INPUTS`]: crate::zkvm::r1cs::inputs::ALL_R1CS_INPUTS
     pub fn evaluate_inner_sum_product_at_point(
->>>>>>> df30fe4e
         &self,
         rx_constr: &[F::Challenge],
         r1cs_input_evals: [F; NUM_R1CS_INPUTS],
@@ -264,56 +120,6 @@
         az_final * bz_final
     }
 
-    /// Regular-row semantics: evaluate a uniform matrix at (rx_constr, ry_var) where row
-    /// variables are linear and span `log2(padded_rows)`.
-    #[tracing::instrument(
-        skip_all,
-        name = "UniformSpartanKey::evaluate_uniform_matrix_at_point_regular"
-    )]
-    fn evaluate_uniform_matrix_at_point_regular(
-        &self,
-        select: impl Fn(&R1CSConstraint) -> &LC,
-        rx_constr: &[F::Challenge],
-        ry_var: &[F::Challenge],
-    ) -> F {
-        let num_rows = R1CS_CONSTRAINTS.len();
-        let padded_rows = num_rows.next_power_of_two();
-        debug_assert_eq!(rx_constr.len(), padded_rows.log_2());
-
-        // Row eq basis over padded_rows; ignore weights beyond real rows
-        let eq_rx = EqPolynomial::<F>::evals(rx_constr);
-        // Column eq basis
-        let eq_ry = EqPolynomial::<F>::evals(ry_var);
-        let num_vars = JoltR1CSInputs::num_inputs();
-        debug_assert!(num_vars < eq_ry.len());
-
-        let mut acc = F::zero();
-        for i in 0..num_rows {
-            let row = &R1CS_CONSTRAINTS[i].cons;
-            let lc = select(row);
-            let col_contrib = lc.dot_eq_ry::<F>(&eq_ry, num_vars);
-            acc += eq_rx[i] * col_contrib;
-        }
-        acc
-    }
-
-    /// Regular-row semantics wrappers
-    pub fn evaluate_uniform_a_at_point_regular(
-        &self,
-        rx_constr: &[F::Challenge],
-        ry_var: &[F::Challenge],
-    ) -> F {
-        self.evaluate_uniform_matrix_at_point_regular(|row| &row.a, rx_constr, ry_var)
-    }
-
-    pub fn evaluate_uniform_b_at_point_regular(
-        &self,
-        rx_constr: &[F::Challenge],
-        ry_var: &[F::Challenge],
-    ) -> F {
-        self.evaluate_uniform_matrix_at_point_regular(|row| &row.b, rx_constr, ry_var)
-    }
-
     /// Returns the digest of the R1CS "shape" derived from compile-time constants
     /// Canonical serialization of constants:
     /// - domain tag
