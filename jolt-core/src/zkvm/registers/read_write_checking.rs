--- conflicted
+++ resolved
@@ -1623,16 +1623,7 @@
         // All phases use LowToHigh binding, so sumcheck challenges arrive in LITTLE_ENDIAN order.
         // Reverse each part to convert to BIG_ENDIAN for the opening point.
         let n_cycle_vars = self.n_cycle_vars;
-<<<<<<< HEAD
-        // The high-order cycle variables are bound after the switch
-        let mut r_cycle = sumcheck_challenges[sumcheck_switch_index..n_cycle_vars].to_vec();
-        // First sumcheck_switch_index rounds bind cycle variables from low to high
-        r_cycle.extend(sumcheck_challenges[..sumcheck_switch_index].iter().rev());
-        // Address variables are bound low to high in phase 3
-        let r_address = sumcheck_challenges[n_cycle_vars..]
-=======
         let r_cycle: Vec<_> = sumcheck_challenges[..n_cycle_vars]
->>>>>>> d15dc9f7
             .iter()
             .rev()
             .cloned()
