--- conflicted
+++ resolved
@@ -41,13 +41,8 @@
 
 #[derive(Allocative)]
 pub struct RaSumcheckProver<F: JoltField> {
-<<<<<<< HEAD
-    pub ra_i_polys: Vec<RaPolynomial<u8, F>>,
+    pub ra_i_polys: Vec<RaPolynomial<u16, F>>,
     pub eq_poly: GruenSplitEqPolynomial<F>,
-=======
-    ra_i_polys: Vec<RaPolynomial<u16, F>>,
-    eq_poly: GruenSplitEqPolynomial<F>,
->>>>>>> 7ceb34cb
     #[allocative(skip)]
     pub params: RaSumcheckParams<F>,
 }
