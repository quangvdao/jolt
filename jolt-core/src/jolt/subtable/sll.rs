--- conflicted
+++ resolved
@@ -37,11 +37,7 @@
             let (x, y) = split_bits(idx, operand_chunk_width);
 
             // Need to handle u64::MAX in a special case because of overflow
-<<<<<<< HEAD
-            let truncate_mask = if WORD_SIZE - suffix_length == 64 {
-=======
             let truncate_mask = if WORD_SIZE - suffix_length >= 64 {
->>>>>>> 8f28f258
                 u64::MAX
             } else {
                 (1 << (WORD_SIZE - suffix_length)) - 1
