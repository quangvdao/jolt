--- conflicted
+++ resolved
@@ -26,11 +26,7 @@
     utils::{math::Math, small_scalar::SmallScalar, thread::unsafe_allocate_zero_vec},
     zkvm::{
         bytecode::BytecodePreprocessing,
-<<<<<<< HEAD
         config,
-        dag::state_manager::StateManager,
-=======
->>>>>>> ec0b7b80
         instruction::{
             CircuitFlags, Flags, InstructionFlags, InstructionLookup, InterleavedBitsMarker,
             NUM_CIRCUIT_FLAGS,
@@ -270,12 +266,9 @@
                 .unwrap(),
         );
 
-<<<<<<< HEAD
         let bytecode_cfg = &config::params().bytecode;
         let log_K_chunk = bytecode_cfg.log_chunk;
         let chunk_length = bytecode_cfg.chunk_size;
-=======
->>>>>>> ec0b7b80
         self.r_address_prime
             .par_chunks_mut(self.params.log_K_chunk)
             .rev()
@@ -285,14 +278,8 @@
                     .pc
                     .par_iter()
                     .map(|k| {
-<<<<<<< HEAD
                         let k = (k >> (log_K_chunk * (self.params.d - i - 1))) % chunk_length;
                         Some(k as u16)
-=======
-                        let k = (k >> (self.params.log_K_chunk * (self.params.d - i - 1)))
-                            % self.params.K_chunk;
-                        Some(k as u8)
->>>>>>> ec0b7b80
                     })
                     .collect();
                 r_address_prime.reverse();
@@ -502,12 +489,7 @@
 
         let bytecode_chunk = config::params().bytecode.log_chunk;
         for i in 0..self.params.d {
-<<<<<<< HEAD
             let r_address = &r_address.r[bytecode_chunk * i..bytecode_chunk * (i + 1)];
-=======
-            let r_address =
-                &r_address.r[self.params.log_K_chunk * i..self.params.log_K_chunk * (i + 1)];
->>>>>>> ec0b7b80
             accumulator.append_sparse(
                 transcript,
                 vec![CommittedPolynomial::BytecodeRa(i)],
@@ -623,12 +605,7 @@
         let (r_address, r_cycle) = opening_point.split_at(self.params.log_K);
         let bytecode_chunk = config::params().bytecode.log_chunk;
         (0..self.params.d).for_each(|i| {
-<<<<<<< HEAD
             let r_slice = &r_address.r[bytecode_chunk * i..bytecode_chunk * (i + 1)];
-=======
-            let r_address =
-                &r_address.r[self.params.log_K_chunk * i..self.params.log_K_chunk * (i + 1)];
->>>>>>> ec0b7b80
             accumulator.append_sparse(
                 transcript,
                 vec![CommittedPolynomial::BytecodeRa(i)],
@@ -648,7 +625,6 @@
     K: usize,
     /// Address chunking parameters: split LOG_K into `d` chunks of size `log_K_chunk`.
     log_K_chunk: usize,
-    K_chunk: usize,
     /// log2(K) and log2(T) used to determine round counts.
     log_K: usize,
     log_T: usize,
@@ -772,7 +748,6 @@
             K,
             log_K,
             log_K_chunk,
-            K_chunk: 1 << log_K_chunk,
             d,
             log_T: n_cycle_vars,
             val_polys,
