--- conflicted
+++ resolved
@@ -83,24 +83,14 @@
         proof_serialization::{Claims, JoltProof},
         r1cs::key::UniformSpartanKey,
         ram::{
-<<<<<<< HEAD
-            self, gen_ram_memory_states,
-            hamming_booleanity::HammingBooleanitySumcheckProver,
-            output_check::{OutputSumcheckProver, ValFinalSumcheckProver},
-            prover_accumulate_advice,
-            ra_reduction::RamRaReductionSumcheckProver,
-            ra_virtual::RamRaVirtualSumcheckProver,
-=======
             self, gen_ram_memory_states, hamming_booleanity::HammingBooleanitySumcheckProver,
             output_check::OutputSumcheckProver, prover_accumulate_advice,
             ra_virtual::RamRaSumcheckProver,
->>>>>>> 2deae571
             raf_evaluation::RafEvaluationSumcheckProver as RamRafEvaluationSumcheckProver,
             read_write_checking::RamReadWriteCheckingProver, RAMPreprocessing,
         },
         registers::{
-            // OLD: read_write_checking::RegistersReadWriteCheckingProver,
-            read_write_checking_new::RegistersReadWriteCheckingProverNew,
+            read_write_checking::RegistersReadWriteCheckingProver,
             val_evaluation::ValEvaluationSumcheckProver as RegistersValEvaluationSumcheckProver,
         },
         spartan::{
@@ -321,10 +311,8 @@
         let stage5_sumcheck_proof = self.prove_stage5();
         let stage6_sumcheck_proof = self.prove_stage6();
         tracing::info!("Stage 7 proving");
-        let (trusted_advice_val_evaluation_proof, trusted_advice_val_final_proof) =
-            self.prove_trusted_advice();
-        let (untrusted_advice_val_evaluation_proof, untrusted_advice_val_final_proof) =
-            self.prove_untrusted_advice();
+        let trusted_advice_proof = self.prove_trusted_advice();
+        let untrusted_advice_proof = self.prove_untrusted_advice();
         let reduced_opening_proof = self.prove_stage7(opening_proof_hints);
 
         #[cfg(test)]
@@ -358,10 +346,8 @@
             stage4_sumcheck_proof,
             stage5_sumcheck_proof,
             stage6_sumcheck_proof,
-            trusted_advice_val_evaluation_proof,
-            trusted_advice_val_final_proof,
-            untrusted_advice_val_evaluation_proof,
-            untrusted_advice_val_final_proof,
+            trusted_advice_proof,
+            untrusted_advice_proof,
             reduced_opening_proof,
             trace_length: self.trace.len(),
             ram_K: self.one_hot_params.ram_k,
@@ -734,20 +720,11 @@
         #[cfg(not(target_arch = "wasm32"))]
         print_current_memory_usage("Stage 4 baseline");
 
-<<<<<<< HEAD
-        // NEW: Use the new register read-write checking prover
-        let registers_read_write_checking = RegistersReadWriteCheckingProverNew::gen(
-            &self.trace,
-            &self.preprocessing.bytecode,
-            &self.program_io.memory_layout,
-=======
         let registers_read_write_checking_params = RegistersReadWriteCheckingParams::new(
             self.trace.len().log_2(),
->>>>>>> 2deae571
             &self.opening_accumulator,
             &mut self.transcript,
         );
-
         prover_accumulate_advice(
             &self.advice.untrusted_advice_polynomial,
             &self.advice.trusted_advice_polynomial,
@@ -755,7 +732,6 @@
             &self.one_hot_params,
             &mut self.opening_accumulator,
             &mut self.transcript,
-            ram::read_write_checking::needs_single_advice_opening(self.trace.len()),
         );
         let ram_ra_booleanity_params =
             ram::ra_booleanity_params(self.trace.len(), &self.one_hot_params, &mut self.transcript);
@@ -796,7 +772,7 @@
         #[cfg(feature = "allocative")]
         {
             print_data_structure_heap_usage(
-                "RegistersReadWriteCheckingProverNew",
+                "RegistersReadWriteCheckingProver",
                 &registers_read_write_checking,
             );
             print_data_structure_heap_usage("ram BooleanitySumcheckProver", &ram_ra_booleanity);
@@ -852,14 +828,9 @@
             &self.program_io.memory_layout,
         );
         let ram_hamming_booleanity =
-<<<<<<< HEAD
-            HammingBooleanitySumcheckProver::gen(&self.trace, &self.opening_accumulator);
-        let ram_ra_reduction = RamRaReductionSumcheckProver::gen(
-=======
             HammingBooleanitySumcheckProver::initialize(ram_hamming_booleanity_params, &self.trace);
         let ram_ra_virtual = RamRaSumcheckProver::initialize(
             ram_ra_virtual_params,
->>>>>>> 2deae571
             &self.trace,
             &self.program_io.memory_layout,
             &self.one_hot_params,
@@ -877,14 +848,14 @@
                 "ram HammingBooleanitySumcheckProver",
                 &ram_hamming_booleanity,
             );
-            print_data_structure_heap_usage("RamRaReductionSumcheckProver", &ram_ra_reduction);
+            print_data_structure_heap_usage("RamRaSumcheckProver", &ram_ra_virtual);
             print_data_structure_heap_usage("LookupsReadRafSumcheckProver", &lookups_read_raf);
         }
 
         let mut instances: Vec<Box<dyn SumcheckInstanceProver<_, _>>> = vec![
             Box::new(registers_val_evaluation),
             Box::new(ram_hamming_booleanity),
-            Box::new(ram_ra_reduction),
+            Box::new(ram_ra_virtual),
             Box::new(lookups_read_raf),
         ];
 
@@ -926,21 +897,11 @@
             &self.opening_accumulator,
             &mut self.transcript,
         );
-<<<<<<< HEAD
-        let ram_ra_virtual = RamRaVirtualSumcheckProver::gen(
-            &self.trace,
-            &self.program_io.memory_layout,
-=======
         let ram_hamming_weight_params = ram::ra_hamming_weight_params(
->>>>>>> 2deae571
             &self.one_hot_params,
             &self.opening_accumulator,
             &mut self.transcript,
         );
-<<<<<<< HEAD
-        let lookups_ra_virtual = LookupsRaSumcheckProver::gen(
-            &self.trace,
-=======
         let lookups_ra_virtual_params =
             InstructionRaSumcheckParams::new(&self.one_hot_params, &self.opening_accumulator);
         let lookups_hamming_weight_params = instruction_lookups::ra_hamming_weight_params(
@@ -950,7 +911,6 @@
         );
         let lookups_booleanity_params = instruction_lookups::ra_booleanity_params(
             self.trace.len(),
->>>>>>> 2deae571
             &self.one_hot_params,
             &self.opening_accumulator,
             &mut self.transcript,
@@ -996,7 +956,6 @@
                 &bytecode_booleanity,
             );
             print_data_structure_heap_usage("ram HammingWeightSumcheckProver", &ram_hamming_weight);
-            print_data_structure_heap_usage("RamRaVirtualSumcheckProver", &ram_ra_virtual);
             print_data_structure_heap_usage("LookupsRaSumcheckProver", &lookups_ra_virtual);
             print_data_structure_heap_usage(
                 "lookups BooleanitySumcheckProver",
@@ -1013,7 +972,6 @@
             Box::new(bytecode_hamming_weight),
             Box::new(bytecode_booleanity),
             Box::new(ram_hamming_weight),
-            Box::new(ram_ra_virtual),
             Box::new(lookups_ra_virtual),
             Box::new(lookups_ra_booleanity),
             Box::new(lookups_ra_hamming_weight),
@@ -1035,89 +993,45 @@
     }
 
     #[tracing::instrument(skip_all)]
-    fn prove_trusted_advice(&mut self) -> (Option<PCS::Proof>, Option<PCS::Proof>) {
-        use crate::poly::opening_proof::SumcheckId;
-        let poly = match &self.advice.trusted_advice_polynomial {
-            Some(p) => p,
-            None => return (None, None),
-        };
-        let _ctx = DoryGlobals::with_context(DoryContext::TrustedAdvice);
-
-        // Prove at RamValEvaluation point
-        let (point_val, _) = self
-            .opening_accumulator
-            .get_trusted_advice_opening(SumcheckId::RamValEvaluation)
-            .unwrap();
-        let proof_val = PCS::prove(
-            &self.preprocessing.generators,
-            poly,
-            &point_val.r,
-            None,
-            &mut self.transcript,
-        );
-
-        // Prove at RamValFinalEvaluation point - only if different from ValEvaluation
-        let proof_val_final =
-            if ram::read_write_checking::needs_single_advice_opening(self.trace.len()) {
-                None
-            } else {
-                let (point_val_final, _) = self
+    fn prove_trusted_advice(&mut self) -> Option<PCS::Proof> {
+        self.advice
+            .trusted_advice_polynomial
+            .as_ref()
+            .map(|trusted_advice_poly| {
+                let _ctx = DoryGlobals::with_context(DoryContext::TrustedAdvice);
+                let (point, _) = self
                     .opening_accumulator
-                    .get_trusted_advice_opening(SumcheckId::RamValFinalEvaluation)
+                    .get_trusted_advice_opening()
                     .unwrap();
-                Some(PCS::prove(
+                PCS::prove(
                     &self.preprocessing.generators,
-                    poly,
-                    &point_val_final.r,
+                    trusted_advice_poly,
+                    &point.r,
                     None,
                     &mut self.transcript,
-                ))
-            };
-
-        (Some(proof_val), proof_val_final)
+                )
+            })
     }
 
     #[tracing::instrument(skip_all)]
-    fn prove_untrusted_advice(&mut self) -> (Option<PCS::Proof>, Option<PCS::Proof>) {
-        use crate::poly::opening_proof::SumcheckId;
-        let poly = match &self.advice.untrusted_advice_polynomial {
-            Some(p) => p,
-            None => return (None, None),
-        };
-        let _ctx = DoryGlobals::with_context(DoryContext::UntrustedAdvice);
-
-        // Prove at RamValEvaluation point
-        let (point_val, _) = self
-            .opening_accumulator
-            .get_untrusted_advice_opening(SumcheckId::RamValEvaluation)
-            .unwrap();
-        let proof_val = PCS::prove(
-            &self.preprocessing.generators,
-            poly,
-            &point_val.r,
-            None,
-            &mut self.transcript,
-        );
-
-        // Prove at RamValFinalEvaluation point - only if different from ValEvaluation
-        let proof_val_final =
-            if ram::read_write_checking::needs_single_advice_opening(self.trace.len()) {
-                None
-            } else {
-                let (point_val_final, _) = self
+    fn prove_untrusted_advice(&mut self) -> Option<PCS::Proof> {
+        self.advice
+            .untrusted_advice_polynomial
+            .as_ref()
+            .map(|untrusted_advice_poly| {
+                let _ctx = DoryGlobals::with_context(DoryContext::UntrustedAdvice);
+                let (point, _) = self
                     .opening_accumulator
-                    .get_untrusted_advice_opening(SumcheckId::RamValFinalEvaluation)
+                    .get_untrusted_advice_opening()
                     .unwrap();
-                Some(PCS::prove(
+                PCS::prove(
                     &self.preprocessing.generators,
-                    poly,
-                    &point_val_final.r,
+                    untrusted_advice_poly,
+                    &point.r,
                     None,
                     &mut self.transcript,
-                ))
-            };
-
-        (Some(proof_val), proof_val_final)
+                )
+            })
     }
 
     #[tracing::instrument(skip_all)]
