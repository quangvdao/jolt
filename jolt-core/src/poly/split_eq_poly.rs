//! Implements the Dao-Thaler + Gruen optimization for EQ polynomial evaluations
//! https://eprint.iacr.org/2024/1210.pdf

use allocative::Allocative;
use ark_ff::Zero;
use rayon::prelude::*;

use super::dense_mlpoly::DensePolynomial;
use super::multilinear_polynomial::BindingOrder;
<<<<<<< HEAD
use crate::utils::thread::unsafe_allocate_zero_vec;
use crate::{field::JoltField, poly::eq_poly::EqPolynomial, utils::math::Math};
=======
use crate::{
    field::JoltField,
    poly::{eq_poly::EqPolynomial, unipoly::UniPoly},
    utils::math::Math,
};
>>>>>>> 21897b2b

#[derive(Debug, Clone, PartialEq, Allocative)]
/// A struct holding the equality polynomial evaluations for use in sum-check, when incorporating
/// both the Gruen and Dao-Thaler optimizations.
///
/// For the `i = 0..n`-th round of sum-check, we want the following invariants (low to high):
///
/// - `current_index = n - i` (where `n = w.len()`)
/// - `current_scalar = eq(w[(n - i)..],r[..i])`
/// - `E_out_vec.last().unwrap() = [eq(w[..min(i, n/2)], x) for all x in {0, 1}^{n - min(i, n/2)}]`
/// - If `i < n/2`, then `E_in_vec.last().unwrap() = [eq(w[n/2..(n/2 + i + 1)], x) for all x in {0,
///   1}^{n/2 - i - 1}]`; else `E_in_vec` is empty
///
/// Implements both LowToHigh ordering and HighToLow ordering.
pub struct GruenSplitEqPolynomial<F: JoltField> {
    pub(crate) current_index: usize,
    pub(crate) current_scalar: F,
    pub(crate) w: Vec<F::Challenge>,
    pub(crate) E_in_vec: Vec<Vec<F>>,
    pub(crate) E_out_vec: Vec<Vec<F>>,
    pub(crate) binding_order: BindingOrder,
}

impl<F: JoltField> GruenSplitEqPolynomial<F> {
    #[tracing::instrument(skip_all, name = "GruenSplitEqPolynomial::new_with_scaling")]
    pub fn new_with_scaling(
        w: &[F::Challenge],
        binding_order: BindingOrder,
        scaling_factor: Option<F>,
    ) -> Self {
        match binding_order {
            BindingOrder::LowToHigh => {
                let m = w.len() / 2;
                //   w = [w_out, w_in, w_last]
                //         ↑      ↑      ↑
                //         |      |      |
                //         |      |      last element
                //         |      second half of remaining elements (for E_in)
                //         first half of remaining elements (for E_out)
                let (_, wprime) = w.split_last().unwrap();
                let (w_out, w_in) = wprime.split_at(m);
                let (E_out_vec, E_in_vec) = rayon::join(
                    || EqPolynomial::evals_cached(w_out),
                    || EqPolynomial::evals_cached(w_in),
                );
                Self {
                    current_index: w.len(),
                    current_scalar: scaling_factor.unwrap_or(F::one()),
                    w: w.to_vec(),
                    E_in_vec,
                    E_out_vec,
                    binding_order,
                }
            }
            BindingOrder::HighToLow => {
                // For high-to-low binding, we bind from MSB (index 0) to LSB (index n-1).
                // The split should be: w_in = first half, w_out = second half
                // [w_first, w_in, w_out]
                let (_, wprime) = w.split_first().unwrap();
                let m = w.len() / 2;
                let (w_in, w_out) = wprime.split_at(m);
                let (E_in_vec, E_out_vec) = rayon::join(
                    || EqPolynomial::evals_cached_rev(w_in),
                    || EqPolynomial::evals_cached_rev(w_out),
                );

                Self {
                    current_index: 0, // Start from 0 for high-to-low up to w.len() - 1
                    current_scalar: scaling_factor.unwrap_or(F::one()),
                    w: w.to_vec(),
                    E_in_vec,
                    E_out_vec,
                    binding_order,
                }
            }
        }
    }

    #[tracing::instrument(skip_all, name = "GruenSplitEqPolynomial::new")]
    pub fn new(w: &[F::Challenge], binding_order: BindingOrder) -> Self {
        Self::new_with_scaling(w, binding_order, None)
    }

    pub fn get_num_vars(&self) -> usize {
        self.w.len()
    }

    pub fn len(&self) -> usize {
        match self.binding_order {
            BindingOrder::LowToHigh => 1 << self.current_index,
            BindingOrder::HighToLow => 1 << (self.w.len() - self.current_index),
        }
    }

    pub fn E_in_current_len(&self) -> usize {
        self.E_in_vec.last().map_or(0, |v| v.len())
    }

    pub fn E_out_current_len(&self) -> usize {
        self.E_out_vec.last().map_or(0, |v| v.len())
    }

    /// Return the last vector from `E1` as a slice
    pub fn E_in_current(&self) -> &[F] {
        self.E_in_vec.last().map_or(&[], |v| v.as_slice())
    }

    /// Return the last vector from `E2` as a slice
    pub fn E_out_current(&self) -> &[F] {
        self.E_out_vec.last().map_or(&[], |v| v.as_slice())
    }

    #[tracing::instrument(skip_all, name = "GruenSplitEqPolynomial::bind")]
    pub fn bind(&mut self, r: F::Challenge) {
        match self.binding_order {
            BindingOrder::LowToHigh => {
                // multiply `current_scalar` by `eq(w[i], r) = (1 - w[i]) * (1 - r) + w[i] * r`
                // which is the same as `1 - w[i] - r + 2 * w[i] * r`
                let prod_w_r = self.w[self.current_index - 1] * r;
                self.current_scalar *=
                    F::one() - self.w[self.current_index - 1] - r + prod_w_r + prod_w_r;
                // decrement `current_index`
                self.current_index -= 1;
                // pop the last vector from `E_in_vec` or `E_out_vec` (since we don't need it anymore)
                if self.w.len() / 2 < self.current_index {
                    self.E_in_vec.pop();
                } else if 0 < self.current_index {
                    self.E_out_vec.pop();
                }
            }
            BindingOrder::HighToLow => {
                // multiply `current_scalar` by `eq(w[i], r) = (1 - w[i]) * (1 - r) + w[i] * r`
                // which is the same as `1 - w[i] - r + 2 * w[i] * r`
                let prod_w_r = self.w[self.current_index] * r;
                self.current_scalar *=
                    F::one() - self.w[self.current_index] - r + prod_w_r + prod_w_r;

                // increment `current_index` (going from 0 to n-1)
                self.current_index += 1;

                // pop the last vector from `E_in_vec` or `E_out_vec` (since we don't need it anymore)
                // For high-to-low, we bind variables in the first half first (E_in),
                // then variables in the second half (E_out)
                if self.current_index <= self.w.len() / 2 {
                    // We're binding variables from the first half (E_in)
                    self.E_in_vec.pop();
                } else if self.current_index <= self.w.len() {
                    // We're binding variables from the second half (E_out)
                    self.E_out_vec.pop();
                }
            }
        }
    }

<<<<<<< HEAD
    /// Returns an interleaved vector merging the current bit `w` with `E_in_current()`.
    ///
    /// For each entry `low = E_in_current()[x_in]`, produces the pair:
    ///   [ low * (1 - w), low * w ]
    ///
    /// The returned vector has length `2 * E_in_current_len()`, laid out as
    ///   [low0_0, low0_1, low1_0, low1_1, ...] matching index pairs (j, j+1).
    pub fn merged_in_with_current_w(&self) -> Vec<F> {
        let e_in = self.E_in_current();
        let w = self.get_current_w();
        let mut merged: Vec<F> = unsafe_allocate_zero_vec(2 * e_in.len());
        for (i, &low) in e_in.iter().enumerate() {
            let eval1 = low * w;
            let eval0 = low - eval1;
            let off = 2 * i;
            merged[off] = eval0;
            merged[off + 1] = eval1;
        }
        merged
    }

    /// Compute the cubic sumcheck evaluations (i.e., the evaluations at {0, 2, 3}) of a
    /// polynomial s(X) = l(X) * q(X), where l(X) is the current (linear) eq polynomial and
    /// q(X) = c + dX + eX^2, given the following:
=======
    /// Compute the cubic polynomial s(X) = l(X) * q(X), where l(X) is the
    /// current (linear) eq polynomial and q(X) = c + dX + eX^2, given the following:
>>>>>>> 21897b2b
    /// - c, the constant term of q
    /// - e, the quadratic term of q
    /// - the previous round claim, s(0) + s(1)
    pub fn gruen_poly_deg_3(
        &self,
        q_constant: F,
        q_quadratic_coeff: F,
        s_0_plus_s_1: F,
    ) -> UniPoly<F> {
        // We want to compute the evaluations of the cubic polynomial s(X) = l(X) * q(X), where
        // l is linear, and q is quadratic, at the points {0, 2, 3}.
        //
        // At this point, we have
        // - the linear polynomial, l(X) = a + bX
        // - the quadratic polynomial, q(X) = c + dX + eX^2
        // - the previous round's claim s(0) + s(1) = a * c + (a + b) * (c + d + e)
        //
        // Both l and q are represented by their evaluations at 0 and infinity. I.e., we have a, b, c,
        // and e, but not d. We compute s by first computing l and q at points 2 and 3.

        // Evaluations of the linear polynomial
        let eq_eval_1 = self.current_scalar
            * match self.binding_order {
                BindingOrder::LowToHigh => self.w[self.current_index - 1],
                BindingOrder::HighToLow => self.w[self.current_index],
            };
        let eq_eval_0 = self.current_scalar - eq_eval_1;
        let eq_m = eq_eval_1 - eq_eval_0;
        let eq_eval_2 = eq_eval_1 + eq_m;
        let eq_eval_3 = eq_eval_2 + eq_m;

        // Evaluations of the quadratic polynomial
        let quadratic_eval_0 = q_constant;
        let cubic_eval_0 = eq_eval_0 * quadratic_eval_0;
        let cubic_eval_1 = s_0_plus_s_1 - cubic_eval_0;
        // q(1) = c + d + e
        let quadratic_eval_1 = cubic_eval_1 / eq_eval_1;
        // q(2) = c + 2d + 4e = q(1) + q(1) - q(0) + 2e
        let e_times_2 = q_quadratic_coeff + q_quadratic_coeff;
        let quadratic_eval_2 = quadratic_eval_1 + quadratic_eval_1 - quadratic_eval_0 + e_times_2;
        // q(3) = c + 3d + 9e = q(2) + q(1) - q(0) + 4e
        let quadratic_eval_3 =
            quadratic_eval_2 + quadratic_eval_1 - quadratic_eval_0 + e_times_2 + e_times_2;

        UniPoly::from_evals(&[
            cubic_eval_0,
            cubic_eval_1,
            eq_eval_2 * quadratic_eval_2,
            eq_eval_3 * quadratic_eval_3,
        ])
    }

    /// Compute the quadratic polynomial s(X) = l(X) * q(X), where l(X) is the
    /// current (linear) Dao-Thaler eq polynomial and q(X) = c + dx
    /// - c, the constant term of q
    /// - the previous round claim, s(0) + s(1)
    pub fn gruen_poly_deg_2(&self, q_0: F, previous_claim: F) -> UniPoly<F> {
        // We want to compute the evaluations of the quadratic polynomial s(X) = l(X) * q(X), where
        // l is linear, and q is linear, at the points {0, 2}.
        //
        // At this point, we have:
        // - the linear polynomial, l(X) = a + bX
        // - the linear polynomial, q(X) = c + dX
        // - the previous round's claim s(0) + s(1) = a * c + (a + b) * (c + d)
        //
        // We have q(0) = c, and we need to compute q(1) and q(2).

        // Evaluations of the linear eq polynomial
        let eq_eval_1 = self.current_scalar
            * match self.binding_order {
                BindingOrder::LowToHigh => self.w[self.current_index - 1],
                BindingOrder::HighToLow => self.w[self.current_index],
            };
        let eq_eval_0 = self.current_scalar - eq_eval_1;

        // slope for eq
        let eq_m = eq_eval_1 - eq_eval_0;
        let eq_eval_2 = eq_eval_1 + eq_m;

        // Evaluations of the linear q(x) polynomial
        let linear_eval_0 = q_0;
        let quadratic_eval_0 = eq_eval_0 * linear_eval_0;
        let quadratic_eval_1 = previous_claim - quadratic_eval_0;

        // q(1) = c + d
        let linear_eval_1 = quadratic_eval_1 / eq_eval_1;

        // q(2) = c + 2d = 2*q(1) - q(0)
        let linear_eval_2 = linear_eval_1 + linear_eval_1 - linear_eval_0;

        UniPoly::from_evals(&[
            quadratic_eval_0,
            quadratic_eval_1,
            eq_eval_2 * linear_eval_2,
        ])
    }

    pub fn merge(&self) -> DensePolynomial<F> {
        let evals = match self.binding_order {
            BindingOrder::LowToHigh => {
                // For low-to-high, current_index tracks how many variables remain unbound
                // We want eq(w[0..current_index], x)
                EqPolynomial::evals_parallel(
                    &self.w[..self.current_index],
                    Some(self.current_scalar),
                )
            }
            BindingOrder::HighToLow => {
                // For high-to-low, current_index tracks how many variables have been bound
                // We want eq(w[current_index..], x)
                EqPolynomial::evals_parallel(
                    &self.w[self.current_index..],
                    Some(self.current_scalar),
                )
            }
        };
        DensePolynomial::new(evals)
    }

    pub fn get_current_scalar(&self) -> F {
        self.current_scalar
    }

    pub fn get_current_w(&self) -> F::Challenge {
        match self.binding_order {
            BindingOrder::LowToHigh => self.w[self.current_index - 1],
            BindingOrder::HighToLow => self.w[self.current_index],
        }
    }

    #[inline(always)]
    pub fn group_index(&self, x_out: usize, x_in: usize) -> usize {
        let num_x_in_bits = self.E_in_current_len().log_2();
        (x_out << num_x_in_bits) | x_in
    }

    /// Parallel fold over current split-eq weights:
    ///   Σ_{x_out} E_out[x_out] · fold_{x_in}(E_in[x_in] · custom(x_out, x_in))
    ///
    /// The caller supplies how to:
    /// - create an inner accumulator,
    /// - step the inner accumulator with (g, x_in, e_in),
    /// - turn the finished inner accumulator into an outer accumulator item given (x_out, e_out),
    /// - and merge outer accumulator items across x_out in parallel.
    ///
    /// When E_in is fully bound (len == 0 or 1), we invoke `inner_step` exactly once with e_in = 1 at x_in = 0.
    ///
    /// Parallelizes over `x_out` (outer loop); inner loop over `x_in` is sequential.
    #[inline]
    pub fn par_fold_out_in<
        OuterAcc: Send,
        InnerAcc: Send,
        MakeInner: Fn() -> InnerAcc + Sync + Send,
        InnerStep: Fn(&mut InnerAcc, usize, usize, F) + Sync + Send,
        OuterStep: Fn(usize, F, InnerAcc) -> OuterAcc + Sync + Send,
        Merge: Fn(OuterAcc, OuterAcc) -> OuterAcc + Sync + Send,
    >(
        &self,
        make_inner: MakeInner,
        inner_step: InnerStep,
        outer_step: OuterStep,
        merge: Merge,
    ) -> OuterAcc {
        let e_out = self.E_out_current();
        let e_in = self.E_in_current();
        let out_len = e_out.len();
        let in_len = e_in.len();

        (0..out_len)
            .into_par_iter()
            .map(|x_out| {
                let mut inner_acc = make_inner();

                if in_len <= 1 {
                    // Fully bound inner (including zero): single logical contribution with e_in = 1
                    let g = self.group_index(x_out, 0);
                    inner_step(&mut inner_acc, g, 0, F::one());
                } else {
                    for x_in in 0..in_len {
                        let g = self.group_index(x_out, x_in);
                        inner_step(&mut inner_acc, g, x_in, e_in[x_in]);
                    }
                }

                outer_step(x_out, e_out[x_out], inner_acc)
            })
            .reduce_with(merge)
            .expect("par_fold_out_in: empty E_out; invariant violation")
    }

    /// Common delayed reduction with Montgomery reduction pattern:
    /// - inner accumulates with e_in.mul_unreduced over NUM_OUT outputs,
    /// - reduce once with Montgomery reduction,
    /// - outer scales by e_out.mul_unreduced,
    /// - reduce at end and return [F; NUM_OUT] with Montgomery reduction.
    #[inline]
    pub fn par_fold_out_in_unreduced<const LIMBS: usize, const NUM_OUT: usize>(
        &self,
        per_g_values: &(impl Fn(usize) -> [F; NUM_OUT] + Sync + Send),
    ) -> [F; NUM_OUT] {
        self.par_fold_out_in(
            || [F::Unreduced::<LIMBS>::zero(); NUM_OUT],
            |inner, g, _x_in, e_in| {
                let vals = per_g_values(g);
                for k in 0..NUM_OUT {
                    inner[k] += e_in.mul_unreduced::<LIMBS>(vals[k]);
                }
            },
            |_x_out, e_out, inner| {
                let mut outer = [F::Unreduced::<LIMBS>::zero(); NUM_OUT];
                for k in 0..NUM_OUT {
                    let inner_red = F::from_montgomery_reduce::<LIMBS>(inner[k]);
                    outer[k] = e_out.mul_unreduced::<LIMBS>(inner_red);
                }
                outer
            },
            |mut a, b| {
                for k in 0..NUM_OUT {
                    a[k] += b[k];
                }
                a
            },
        )
        .map(F::from_montgomery_reduce::<LIMBS>)
    }
}

#[cfg(test)]
mod tests {
    use super::*;
    use ark_bn254::Fr;
    use ark_std::test_rng;

    #[test]
    fn bind_low_high() {
        const NUM_VARS: usize = 10;
        let mut rng = test_rng();
        let w: Vec<<Fr as JoltField>::Challenge> =
            std::iter::repeat_with(|| <Fr as JoltField>::Challenge::random(&mut rng))
                .take(NUM_VARS)
                .collect();

        let mut regular_eq = DensePolynomial::<Fr>::new(EqPolynomial::evals(&w));
        let mut split_eq = GruenSplitEqPolynomial::new(&w, BindingOrder::LowToHigh);
        assert_eq!(regular_eq, split_eq.merge());

        for _ in 0..NUM_VARS {
            let r = <Fr as JoltField>::Challenge::random(&mut rng);
            regular_eq.bound_poly_var_bot(&r);
            split_eq.bind(r);

            let merged = split_eq.merge();
            assert_eq!(regular_eq.Z[..regular_eq.len()], merged.Z[..merged.len()]);
        }
    }

    #[test]
    fn bind_high_low() {
        const NUM_VARS: usize = 10;
        let mut rng = test_rng();
        let w: Vec<<Fr as JoltField>::Challenge> =
            std::iter::repeat_with(|| <Fr as JoltField>::Challenge::random(&mut rng))
                .take(NUM_VARS)
                .collect();

        let mut regular_eq = DensePolynomial::<Fr>::new(EqPolynomial::evals(&w));
        let mut split_eq_high_to_low = GruenSplitEqPolynomial::new(&w, BindingOrder::HighToLow);

        // Verify they start equal
        assert_eq!(regular_eq, split_eq_high_to_low.merge());

        // Bind with same random values, but regular_eq uses top and split uses new high-to-low
        for _ in 0..NUM_VARS {
            let r = <Fr as JoltField>::Challenge::random(&mut rng);
            regular_eq.bound_poly_var_top(&r);
            split_eq_high_to_low.bind(r);
            let merged = split_eq_high_to_low.merge();

            assert_eq!(regular_eq.Z[..regular_eq.len()], merged.Z[..merged.len()]);
        }
    }
}<|MERGE_RESOLUTION|>--- conflicted
+++ resolved
@@ -7,16 +7,12 @@
 
 use super::dense_mlpoly::DensePolynomial;
 use super::multilinear_polynomial::BindingOrder;
-<<<<<<< HEAD
 use crate::utils::thread::unsafe_allocate_zero_vec;
-use crate::{field::JoltField, poly::eq_poly::EqPolynomial, utils::math::Math};
-=======
 use crate::{
     field::JoltField,
     poly::{eq_poly::EqPolynomial, unipoly::UniPoly},
     utils::math::Math,
 };
->>>>>>> 21897b2b
 
 #[derive(Debug, Clone, PartialEq, Allocative)]
 /// A struct holding the equality polynomial evaluations for use in sum-check, when incorporating
@@ -171,7 +167,6 @@
         }
     }
 
-<<<<<<< HEAD
     /// Returns an interleaved vector merging the current bit `w` with `E_in_current()`.
     ///
     /// For each entry `low = E_in_current()[x_in]`, produces the pair:
@@ -193,13 +188,29 @@
         merged
     }
 
-    /// Compute the cubic sumcheck evaluations (i.e., the evaluations at {0, 2, 3}) of a
-    /// polynomial s(X) = l(X) * q(X), where l(X) is the current (linear) eq polynomial and
-    /// q(X) = c + dX + eX^2, given the following:
-=======
+    /// Returns an interleaved vector merging the current bit `w` with `E_in_current()`.
+    ///
+    /// For each entry `low = E_in_current()[x_in]`, produces the pair:
+    ///   [ low * (1 - w), low * w ]
+    ///
+    /// The returned vector has length `2 * E_in_current_len()`, laid out as
+    ///   [low0_0, low0_1, low1_0, low1_1, ...] matching index pairs (j, j+1).
+    pub fn merged_in_with_current_w(&self) -> Vec<F> {
+        let e_in = self.E_in_current();
+        let w = self.get_current_w();
+        let mut merged: Vec<F> = unsafe_allocate_zero_vec(2 * e_in.len());
+        for (i, &low) in e_in.iter().enumerate() {
+            let eval1 = low * w;
+            let eval0 = low - eval1;
+            let off = 2 * i;
+            merged[off] = eval0;
+            merged[off + 1] = eval1;
+        }
+        merged
+    }
+
     /// Compute the cubic polynomial s(X) = l(X) * q(X), where l(X) is the
     /// current (linear) eq polynomial and q(X) = c + dX + eX^2, given the following:
->>>>>>> 21897b2b
     /// - c, the constant term of q
     /// - e, the quadratic term of q
     /// - the previous round claim, s(0) + s(1)
