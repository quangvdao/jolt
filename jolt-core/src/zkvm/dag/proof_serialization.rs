use std::{
    cell::RefCell,
    collections::BTreeMap,
    io::{Read, Write},
    rc::Rc,
};

use ark_serialize::{
    CanonicalDeserialize, CanonicalSerialize, Compress, SerializationError, Valid, Validate,
};
use num::FromPrimitive;
use tracer::JoltDevice;

use crate::zkvm::spartan::outer::OuterSumcheckProof;
use crate::zkvm::witness::AllCommittedPolynomials;
use crate::{
    field::JoltField,
    poly::{
        commitment::commitment_scheme::CommitmentScheme,
        opening_proof::{
            OpeningId, OpeningPoint, Openings, ReducedOpeningProof, SumcheckId,
            VerifierOpeningAccumulator,
        },
    },
    subprotocols::sumcheck::SumcheckInstanceProof,
    transcripts::Transcript,
    zkvm::{
        dag::state_manager::{ProofData, ProofKeys, Proofs, StateManager, VerifierState},
        witness::{CommittedPolynomial, VirtualPolynomial},
        JoltVerifierPreprocessing,
    },
};

pub struct JoltProof<F: JoltField, PCS: CommitmentScheme<Field = F>, FS: Transcript> {
    opening_claims: Claims<F>,
    pub commitments: Vec<PCS::Commitment>,
    pub proofs: Proofs<F, PCS, FS>,
    untrusted_advice_commitment: Option<PCS::Commitment>,
    pub trace_length: usize,
    ram_K: usize,
    bytecode_d: usize,
    twist_sumcheck_switch_index: usize,
}

impl<F: JoltField, PCS: CommitmentScheme<Field = F>, FS: Transcript> CanonicalSerialize
    for JoltProof<F, PCS, FS>
{
    fn serialize_with_mode<W: Write>(
        &self,
        mut writer: W,
        compress: Compress,
    ) -> Result<(), SerializationError> {
        // serialize ram_K and bytecode_d first
        self.ram_K.serialize_with_mode(&mut writer, compress)?;
        self.bytecode_d.serialize_with_mode(&mut writer, compress)?;
        // ensure that all committed polys are set up before serializing proofs
        let _guard = AllCommittedPolynomials::initialize(self.ram_K, self.bytecode_d);
        self.opening_claims
            .serialize_with_mode(&mut writer, compress)?;
        self.commitments
            .serialize_with_mode(&mut writer, compress)?;
        self.untrusted_advice_commitment
            .serialize_with_mode(&mut writer, compress)?;
        self.proofs.serialize_with_mode(&mut writer, compress)?;
        self.trace_length
            .serialize_with_mode(&mut writer, compress)?;
        self.twist_sumcheck_switch_index
            .serialize_with_mode(&mut writer, compress)?;
        Ok(())
    }
    fn serialized_size(&self, compress: Compress) -> usize {
        self.opening_claims.serialized_size(compress)
            + self.commitments.serialized_size(compress)
            + self.untrusted_advice_commitment.serialized_size(compress)
            + self.proofs.serialized_size(compress)
            + self.trace_length.serialized_size(compress)
            + self.ram_K.serialized_size(compress)
            + self.bytecode_d.serialized_size(compress)
            + self.twist_sumcheck_switch_index.serialized_size(compress)
    }
}

impl<F: JoltField, PCS: CommitmentScheme<Field = F>, FS: Transcript> Valid
    for JoltProof<F, PCS, FS>
{
    fn check(&self) -> Result<(), SerializationError> {
        self.opening_claims.check()?;
        self.commitments.check()?;
        self.untrusted_advice_commitment.check()?;
        self.proofs.check()?;
        self.trace_length.check()?;
        self.ram_K.check()?;
        self.bytecode_d.check()?;
        self.twist_sumcheck_switch_index.check()?;
        Ok(())
    }
}

impl<F: JoltField, PCS: CommitmentScheme<Field = F>, FS: Transcript> CanonicalDeserialize
    for JoltProof<F, PCS, FS>
{
    fn deserialize_with_mode<R: Read>(
        mut reader: R,
        compress: Compress,
        validate: Validate,
    ) -> Result<Self, SerializationError> {
        let ram_K = usize::deserialize_with_mode(&mut reader, compress, validate)?;
        let bytecode_d = usize::deserialize_with_mode(&mut reader, compress, validate)?;

        // ensure that all committed polys are set up before deserializing proofs
        let _guard = AllCommittedPolynomials::initialize(ram_K, bytecode_d);
        let opening_claims = Claims::deserialize_with_mode(&mut reader, compress, validate)?;
        let commitments =
            Vec::<PCS::Commitment>::deserialize_with_mode(&mut reader, compress, validate)?;
        let untrusted_advice_commitment =
            Option::<PCS::Commitment>::deserialize_with_mode(&mut reader, compress, validate)?;
        let proofs = Proofs::<F, PCS, FS>::deserialize_with_mode(&mut reader, compress, validate)?;
        let trace_length = usize::deserialize_with_mode(&mut reader, compress, validate)?;
        let twist_sumcheck_switch_index =
            usize::deserialize_with_mode(&mut reader, compress, validate)?;
        // drop(guard);

        Ok(Self {
            opening_claims,
            commitments,
            untrusted_advice_commitment,
            proofs,
            trace_length,
            ram_K,
            bytecode_d,
            twist_sumcheck_switch_index,
        })
    }
}

impl<F: JoltField, PCS: CommitmentScheme<Field = F>, FS: Transcript> JoltProof<F, PCS, FS> {
    pub fn from_prover_state_manager(mut state_manager: StateManager<'_, F, FS, PCS>) -> Self {
        let prover_state = state_manager.prover_state.as_mut().unwrap();
        let openings = std::mem::take(&mut prover_state.accumulator.borrow_mut().openings);
        let commitments = state_manager.commitments.take();
        let proofs = state_manager.proofs.take();
        let trace_length = prover_state.trace.len();
        let ram_K = state_manager.ram_K;
        let twist_sumcheck_switch_index = state_manager.twist_sumcheck_switch_index;
        let untrusted_advice_commitment = state_manager.untrusted_advice_commitment;

        Self {
            opening_claims: Claims(openings),
            commitments,
            untrusted_advice_commitment,
            proofs,
            trace_length,
            ram_K,
            bytecode_d: prover_state.preprocessing.shared.bytecode.d,
            twist_sumcheck_switch_index,
        }
    }

    pub fn to_verifier_state_manager<'a>(
        self,
        preprocessing: &'a JoltVerifierPreprocessing<F, PCS>,
        program_io: JoltDevice,
    ) -> StateManager<'a, F, FS, PCS> {
        let mut opening_accumulator = VerifierOpeningAccumulator::<F>::new();
        // Populate claims in the verifier accumulator
        for (key, (_, claim)) in self.opening_claims.0.iter() {
            opening_accumulator
                .openings_mut()
                .insert(*key, (OpeningPoint::default(), *claim));
        }

        let proofs = Rc::new(RefCell::new(self.proofs));

        let commitments = Rc::new(RefCell::new(self.commitments));

        let transcript = Rc::new(RefCell::new(FS::new(b"Jolt")));

        StateManager {
            transcript,
            proofs,
            commitments,
            untrusted_advice_commitment: self.untrusted_advice_commitment,
            trusted_advice_commitment: None,
            program_io,
            ram_K: self.ram_K,
            twist_sumcheck_switch_index: self.twist_sumcheck_switch_index,
            prover_state: None,
            verifier_state: Some(VerifierState {
                preprocessing,
                trace_length: self.trace_length,
                accumulator: Rc::new(RefCell::new(opening_accumulator)),
            }),
        }
    }
}

pub struct Claims<F: JoltField>(Openings<F>);

impl<F: JoltField> CanonicalSerialize for Claims<F> {
    fn serialize_with_mode<W: Write>(
        &self,
        mut writer: W,
        compress: Compress,
    ) -> Result<(), SerializationError> {
        self.0.len().serialize_with_mode(&mut writer, compress)?;
        for (key, (_opening_point, claim)) in self.0.iter() {
            key.serialize_with_mode(&mut writer, compress)?;
            claim.serialize_with_mode(&mut writer, compress)?;
        }
        Ok(())
    }

    fn serialized_size(&self, compress: Compress) -> usize {
        let mut size = self.0.len().serialized_size(compress);
        for (key, (_opening_point, claim)) in self.0.iter() {
            size += key.serialized_size(compress);
            size += claim.serialized_size(compress);
        }
        size
    }
}

impl<F: JoltField> Valid for Claims<F> {
    fn check(&self) -> Result<(), SerializationError> {
        Ok(())
    }
}

impl<F: JoltField> CanonicalDeserialize for Claims<F> {
    fn deserialize_with_mode<R: Read>(
        mut reader: R,
        compress: Compress,
        validate: Validate,
    ) -> Result<Self, SerializationError> {
        let size = usize::deserialize_with_mode(&mut reader, compress, validate)?;
        let mut claims = BTreeMap::new();
        for _ in 0..size {
            let key = OpeningId::deserialize_with_mode(&mut reader, compress, validate)?;
            let claim = F::deserialize_with_mode(&mut reader, compress, validate)?;
            claims.insert(key, (OpeningPoint::default(), claim));
        }

        Ok(Claims(claims))
    }
}

impl CanonicalSerialize for OpeningId {
    fn serialize_with_mode<W: Write>(
        &self,
        mut writer: W,
        compress: Compress,
    ) -> Result<(), SerializationError> {
        match self {
            OpeningId::Committed(committed_polynomial, sumcheck_id) => {
                0u8.serialize_with_mode(&mut writer, compress)?;
                (*sumcheck_id as u8).serialize_with_mode(&mut writer, compress)?;
                committed_polynomial.serialize_with_mode(&mut writer, compress)
            }
            OpeningId::Virtual(virtual_polynomial, sumcheck_id) => {
                1u8.serialize_with_mode(&mut writer, compress)?;
                (*sumcheck_id as u8).serialize_with_mode(&mut writer, compress)?;
                virtual_polynomial.serialize_with_mode(&mut writer, compress)
            }
            OpeningId::UntrustedAdvice => 2u8.serialize_with_mode(&mut writer, compress),
            OpeningId::TrustedAdvice => 3u8.serialize_with_mode(&mut writer, compress),
        }
    }

    fn serialized_size(&self, compress: Compress) -> usize {
        match self {
            OpeningId::Committed(committed_polynomial, _) => {
                // +1 for OpeningIdVariant, +1 for sumcheck_id (which is a u8)
                committed_polynomial.serialized_size(compress) + 2
            }
            OpeningId::Virtual(virtual_polynomial, _) => {
                // +1 for OpeningIdVariant, +1 for sumcheck_id (which is a u8)
                virtual_polynomial.serialized_size(compress) + 2
            }
            OpeningId::UntrustedAdvice => 1,
            OpeningId::TrustedAdvice => 1,
        }
    }
}

impl Valid for OpeningId {
    fn check(&self) -> Result<(), SerializationError> {
        Ok(())
    }
}

impl CanonicalDeserialize for OpeningId {
    fn deserialize_with_mode<R: Read>(
        mut reader: R,
        compress: Compress,
        validate: Validate,
    ) -> Result<Self, SerializationError> {
        let opening_type = u8::deserialize_with_mode(&mut reader, compress, validate)?;
        let sumcheck_id = u8::deserialize_with_mode(&mut reader, compress, validate)?;
        match opening_type {
            0 => {
                let polynomial =
                    CommittedPolynomial::deserialize_with_mode(&mut reader, compress, validate)?;
                Ok(OpeningId::Committed(
                    polynomial,
                    SumcheckId::from_u8(sumcheck_id).ok_or(SerializationError::InvalidData)?,
                ))
            }
            1 => {
                let polynomial =
                    VirtualPolynomial::deserialize_with_mode(&mut reader, compress, validate)?;
                Ok(OpeningId::Virtual(
                    polynomial,
                    SumcheckId::from_u8(sumcheck_id).ok_or(SerializationError::InvalidData)?,
                ))
            }
            2 => Ok(OpeningId::UntrustedAdvice),
            3 => Ok(OpeningId::TrustedAdvice),
            _ => Err(SerializationError::InvalidData),
        }
    }
}

impl CanonicalSerialize for CommittedPolynomial {
    fn serialize_with_mode<W: Write>(
        &self,
        mut writer: W,
        compress: Compress,
    ) -> Result<(), SerializationError> {
        self.to_index().serialize_with_mode(&mut writer, compress)
    }

    fn serialized_size(&self, compress: Compress) -> usize {
        self.to_index().serialized_size(compress)
    }
}

impl Valid for CommittedPolynomial {
    fn check(&self) -> Result<(), SerializationError> {
        Ok(())
    }
}

impl CanonicalDeserialize for CommittedPolynomial {
    fn deserialize_with_mode<R: Read>(
        mut reader: R,
        compress: Compress,
        validate: Validate,
    ) -> Result<Self, SerializationError> {
        let index = usize::deserialize_with_mode(&mut reader, compress, validate)?;
        Ok(CommittedPolynomial::from_index(index))
    }
}

impl CanonicalSerialize for VirtualPolynomial {
    fn serialize_with_mode<W: Write>(
        &self,
        mut writer: W,
        compress: Compress,
    ) -> Result<(), SerializationError> {
        self.to_index().serialize_with_mode(&mut writer, compress)
    }

    fn serialized_size(&self, compress: Compress) -> usize {
        self.to_index().serialized_size(compress)
    }
}

impl Valid for VirtualPolynomial {
    fn check(&self) -> Result<(), SerializationError> {
        Ok(())
    }
}

impl CanonicalDeserialize for VirtualPolynomial {
    fn deserialize_with_mode<R: Read>(
        mut reader: R,
        compress: Compress,
        validate: Validate,
    ) -> Result<Self, SerializationError> {
        let index = usize::deserialize_with_mode(&mut reader, compress, validate)?;
        Ok(VirtualPolynomial::from_index(index))
    }
}

impl CanonicalSerialize for ProofKeys {
    fn serialize_with_mode<W: Write>(
        &self,
        writer: W,
        compress: Compress,
    ) -> Result<(), SerializationError> {
        (*self as u8).serialize_with_mode(writer, compress)
    }

    fn serialized_size(&self, compress: Compress) -> usize {
        (*self as u8).serialized_size(compress)
    }
}

impl Valid for ProofKeys {
    fn check(&self) -> Result<(), SerializationError> {
        Ok(())
    }
}

impl CanonicalDeserialize for ProofKeys {
    fn deserialize_with_mode<R: Read>(
        reader: R,
        compress: Compress,
        validate: Validate,
    ) -> Result<Self, SerializationError> {
        let variant = u8::deserialize_with_mode(reader, compress, validate)?;
        ProofKeys::from_u8(variant).ok_or(SerializationError::InvalidData)
    }
}

impl<F: JoltField, PCS: CommitmentScheme<Field = F>, FS: Transcript> CanonicalSerialize
    for ProofData<F, PCS, FS>
{
    fn serialize_with_mode<W: Write>(
        &self,
        mut writer: W,
        compress: Compress,
    ) -> Result<(), SerializationError> {
        match self {
            ProofData::SumcheckProof(proof) => {
                0u8.serialize_with_mode(&mut writer, compress)?;
                proof.serialize_with_mode(&mut writer, compress)
            }
            ProofData::OuterSumcheckProof(proof) => {
                1u8.serialize_with_mode(&mut writer, compress)?;
                proof.serialize_with_mode(&mut writer, compress)
            }
<<<<<<< HEAD
            ProofData::ReducedOpeningProof(proof) => {
=======
            ProofData::OpeningProof(proof) => {
>>>>>>> 54a037d4
                2u8.serialize_with_mode(&mut writer, compress)?;
                proof.serialize_with_mode(&mut writer, compress)
            }
        }
    }

    fn serialized_size(&self, compress: Compress) -> usize {
        1 + match self {
            ProofData::SumcheckProof(proof) => proof.serialized_size(compress),
            ProofData::OuterSumcheckProof(proof) => proof.serialized_size(compress),
            ProofData::ReducedOpeningProof(proof) => proof.serialized_size(compress),
            ProofData::OpeningProof(proof) => proof.serialized_size(compress),
        }
    }
}

impl<F: JoltField, PCS: CommitmentScheme<Field = F>, FS: Transcript> Valid
    for ProofData<F, PCS, FS>
{
    fn check(&self) -> Result<(), SerializationError> {
        Ok(())
    }
}

impl<F: JoltField, PCS: CommitmentScheme<Field = F>, FS: Transcript> CanonicalDeserialize
    for ProofData<F, PCS, FS>
{
    fn deserialize_with_mode<R: Read>(
        mut reader: R,
        compress: Compress,
        validate: Validate,
    ) -> Result<Self, SerializationError> {
        let variant = u8::deserialize_with_mode(&mut reader, compress, validate)?;
        match variant {
            0 => {
                let proof =
                    SumcheckInstanceProof::deserialize_with_mode(&mut reader, compress, validate)?;
                Ok(ProofData::SumcheckProof(proof))
            }
            1 => {
                let proof =
                    OuterSumcheckProof::deserialize_with_mode(&mut reader, compress, validate)?;
                Ok(ProofData::OuterSumcheckProof(proof))
            }
            2 => {
                let proof =
                    ReducedOpeningProof::deserialize_with_mode(&mut reader, compress, validate)?;
                Ok(ProofData::ReducedOpeningProof(proof))
            }
            2 => {
                let proof = PCS::Proof::deserialize_with_mode(&mut reader, compress, validate)?;
                Ok(ProofData::OpeningProof(proof))
            }
            _ => Err(SerializationError::InvalidData),
        }
    }
}

pub fn serialize_and_print_size(
    item_name: &str,
    file_name: &str,
    item: &impl CanonicalSerialize,
) -> Result<(), SerializationError> {
    use std::fs::File;
    let mut file = File::create(file_name)?;
    item.serialize_compressed(&mut file)?;
    let file_size_bytes = file.metadata()?.len();
    let file_size_kb = file_size_bytes as f64 / 1024.0;
    tracing::info!("{item_name} Written to {file_name}");
    tracing::info!("{item_name} size: {file_size_kb:.1} kB");
    Ok(())
}<|MERGE_RESOLUTION|>--- conflicted
+++ resolved
@@ -11,7 +11,6 @@
 use num::FromPrimitive;
 use tracer::JoltDevice;
 
-use crate::zkvm::spartan::outer::OuterSumcheckProof;
 use crate::zkvm::witness::AllCommittedPolynomials;
 use crate::{
     field::JoltField,
@@ -426,15 +425,11 @@
                 0u8.serialize_with_mode(&mut writer, compress)?;
                 proof.serialize_with_mode(&mut writer, compress)
             }
-            ProofData::OuterSumcheckProof(proof) => {
+            ProofData::ReducedOpeningProof(proof) => {
                 1u8.serialize_with_mode(&mut writer, compress)?;
                 proof.serialize_with_mode(&mut writer, compress)
             }
-<<<<<<< HEAD
-            ProofData::ReducedOpeningProof(proof) => {
-=======
             ProofData::OpeningProof(proof) => {
->>>>>>> 54a037d4
                 2u8.serialize_with_mode(&mut writer, compress)?;
                 proof.serialize_with_mode(&mut writer, compress)
             }
@@ -444,7 +439,6 @@
     fn serialized_size(&self, compress: Compress) -> usize {
         1 + match self {
             ProofData::SumcheckProof(proof) => proof.serialized_size(compress),
-            ProofData::OuterSumcheckProof(proof) => proof.serialized_size(compress),
             ProofData::ReducedOpeningProof(proof) => proof.serialized_size(compress),
             ProofData::OpeningProof(proof) => proof.serialized_size(compress),
         }
@@ -475,11 +469,6 @@
                 Ok(ProofData::SumcheckProof(proof))
             }
             1 => {
-                let proof =
-                    OuterSumcheckProof::deserialize_with_mode(&mut reader, compress, validate)?;
-                Ok(ProofData::OuterSumcheckProof(proof))
-            }
-            2 => {
                 let proof =
                     ReducedOpeningProof::deserialize_with_mode(&mut reader, compress, validate)?;
                 Ok(ProofData::ReducedOpeningProof(proof))
