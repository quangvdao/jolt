--- conflicted
+++ resolved
@@ -181,279 +181,8 @@
             JoltR1CSInputs::OpFlags(CircuitFlags::IsCompressed) => 41,
         }
     }
-
-<<<<<<< HEAD
-    /// Convert to CommittedPolynomial if this input represents a committed polynomial
-    pub fn to_committed_polynomial(&self) -> Result<CommittedPolynomial, &'static str> {
-        match self {
-            JoltR1CSInputs::LeftInstructionInput => Ok(CommittedPolynomial::LeftInstructionInput),
-            JoltR1CSInputs::RightInstructionInput => Ok(CommittedPolynomial::RightInstructionInput),
-            JoltR1CSInputs::Product => Ok(CommittedPolynomial::Product),
-            JoltR1CSInputs::WriteLookupOutputToRD => Ok(CommittedPolynomial::WriteLookupOutputToRD),
-            JoltR1CSInputs::WritePCtoRD => Ok(CommittedPolynomial::WritePCtoRD),
-            JoltR1CSInputs::ShouldBranch => Ok(CommittedPolynomial::ShouldBranch),
-            JoltR1CSInputs::ShouldJump => Ok(CommittedPolynomial::ShouldJump),
-            JoltR1CSInputs::CompressedDoNotUpdateUnexpPC => {
-                Ok(CommittedPolynomial::CompressedDoNotUpdateUnexpPC)
-            }
-            _ => Err("{value} is not a committed polynomial"),
-        }
-    }
-
-    /// Convert to VirtualPolynomial if this input represents a virtual polynomial
-    pub fn to_virtual_polynomial(&self) -> Result<VirtualPolynomial, &'static str> {
-        match self {
-            JoltR1CSInputs::PC => Ok(VirtualPolynomial::PC),
-            JoltR1CSInputs::UnexpandedPC => Ok(VirtualPolynomial::UnexpandedPC),
-            JoltR1CSInputs::Rd => Ok(VirtualPolynomial::Rd),
-            JoltR1CSInputs::Imm => Ok(VirtualPolynomial::Imm),
-            JoltR1CSInputs::RamAddress => Ok(VirtualPolynomial::RamAddress),
-            JoltR1CSInputs::Rs1Value => Ok(VirtualPolynomial::Rs1Value),
-            JoltR1CSInputs::Rs2Value => Ok(VirtualPolynomial::Rs2Value),
-            JoltR1CSInputs::RdWriteValue => Ok(VirtualPolynomial::RdWriteValue),
-            JoltR1CSInputs::RamReadValue => Ok(VirtualPolynomial::RamReadValue),
-            JoltR1CSInputs::RamWriteValue => Ok(VirtualPolynomial::RamWriteValue),
-            JoltR1CSInputs::LeftLookupOperand => Ok(VirtualPolynomial::LeftLookupOperand),
-            JoltR1CSInputs::RightLookupOperand => Ok(VirtualPolynomial::RightLookupOperand),
-            JoltR1CSInputs::NextUnexpandedPC => Ok(VirtualPolynomial::NextUnexpandedPC),
-            JoltR1CSInputs::NextPC => Ok(VirtualPolynomial::NextPC),
-            JoltR1CSInputs::NextIsNoop => Ok(VirtualPolynomial::NextIsNoop),
-            JoltR1CSInputs::LookupOutput => Ok(VirtualPolynomial::LookupOutput),
-            JoltR1CSInputs::OpFlags(flag) => Ok(VirtualPolynomial::OpFlags(*flag)),
-            _ => Err("{value} is not a virtual polynomial"),
-        }
-    }
-
-    /// Convert to OpeningId by trying committed polynomial first, then virtual polynomial
-    pub fn to_opening_id(&self) -> Result<OpeningId, &'static str> {
-        if let Ok(poly) = self.to_virtual_polynomial() {
-            Ok(OpeningId::Virtual(poly, SumcheckId::SpartanOuter))
-        } else if let Ok(poly) = self.to_committed_polynomial() {
-            Ok(OpeningId::Committed(poly, SumcheckId::SpartanOuter))
-        } else {
-            Err("Could not map {value} to an OpeningId")
-        }
-    }
-}
-
-// ============================================================================
-// Streaming witness accessor (avoids materializing input_polys)
-// ============================================================================
-
-/// Read-only, thread-safe accessor for witness values at a given step without
-/// materializing full `MultilinearPolynomial`s. Implementations should be
-/// zero-copy and cheap per call.
-pub trait WitnessRowAccessor<F: JoltField>: Send + Sync {
-    fn value_at(&self, input_index: usize, t: usize) -> F;
-    fn num_steps(&self) -> usize;
-}
-
-/// Lightweight, zero-copy witness accessor backed by `preprocessing` and `trace`.
-/// Lifetime `'a` ties this accessor to the borrowed memory.
-pub struct TraceWitnessAccessor<'a, F: JoltField, PCS: CommitmentScheme<Field = F>> {
-    pub preprocessing: &'a JoltProverPreprocessing<F, PCS>,
-    pub trace: &'a [RV32IMCycle],
-}
-
-impl<'a, F: JoltField, PCS: CommitmentScheme<Field = F>> TraceWitnessAccessor<'a, F, PCS> {
-    /// Construct an accessor that borrows `preprocessing` and `trace`.
-    pub fn new(
-        preprocessing: &'a JoltProverPreprocessing<F, PCS>,
-        trace: &'a [RV32IMCycle],
-    ) -> Self {
-        Self {
-            preprocessing,
-            trace,
-        }
-    }
-}
-
-impl<'a, F: JoltField, PCS: CommitmentScheme<Field = F>> WitnessRowAccessor<F>
-    for TraceWitnessAccessor<'a, F, PCS>
-{
-    #[inline]
-    fn value_at(&self, input_index: usize, t: usize) -> F {
-        let len = self.trace.len();
-        let get = |idx: usize| -> &RV32IMCycle { &self.trace[idx] };
-        match JoltR1CSInputs::from_index(input_index) {
-=======
-    pub fn generate_witness<F, PCS>(
-        &self,
-        trace: &[RV32IMCycle],
-        preprocessing: &JoltProverPreprocessing<F, PCS>,
-    ) -> MultilinearPolynomial<F>
-    where
-        F: JoltField,
-        PCS: CommitmentScheme<Field = F>,
-    {
-        match self {
->>>>>>> f8547cdc
-            JoltR1CSInputs::PC => {
-                F::from_u64(self.preprocessing.shared.bytecode.get_pc(get(t)) as u64)
-            }
-            JoltR1CSInputs::NextPC => {
-                if t + 1 < len {
-                    F::from_u64(self.preprocessing.shared.bytecode.get_pc(get(t + 1)) as u64)
-                } else {
-                    F::zero()
-                }
-            }
-            JoltR1CSInputs::UnexpandedPC => {
-                F::from_u64(get(t).instruction().normalize().address as u64)
-            }
-            JoltR1CSInputs::NextUnexpandedPC => {
-                if t + 1 < len {
-                    F::from_u64(get(t + 1).instruction().normalize().address as u64)
-                } else {
-                    F::zero()
-                }
-            }
-            JoltR1CSInputs::Rd => F::from_u8(get(t).rd_write().0),
-            JoltR1CSInputs::Imm => F::from_i128(get(t).instruction().normalize().operands.imm),
-            JoltR1CSInputs::RamAddress => F::from_u64(get(t).ram_access().address() as u64),
-            JoltR1CSInputs::Rs1Value => F::from_u64(get(t).rs1_read().1),
-            JoltR1CSInputs::Rs2Value => F::from_u64(get(t).rs2_read().1),
-            JoltR1CSInputs::RdWriteValue => F::from_u64(get(t).rd_write().2),
-            JoltR1CSInputs::RamReadValue => {
-                let v = match get(t).ram_access() {
-                    tracer::instruction::RAMAccess::Read(read) => read.value,
-                    tracer::instruction::RAMAccess::Write(write) => write.pre_value,
-                    tracer::instruction::RAMAccess::NoOp => 0,
-                };
-                F::from_u64(v)
-            }
-            JoltR1CSInputs::RamWriteValue => {
-                let v = match get(t).ram_access() {
-                    tracer::instruction::RAMAccess::Read(read) => read.value,
-                    tracer::instruction::RAMAccess::Write(write) => write.post_value,
-                    tracer::instruction::RAMAccess::NoOp => 0,
-                };
-                F::from_u64(v)
-            }
-            JoltR1CSInputs::LeftInstructionInput => {
-                let (left, _right) = LookupQuery::<XLEN>::to_instruction_inputs(get(t));
-                F::from_u64(left)
-            }
-            JoltR1CSInputs::RightInstructionInput => {
-                let (_left, right) = LookupQuery::<XLEN>::to_instruction_inputs(get(t));
-                F::from_i128(right)
-            }
-            JoltR1CSInputs::LeftLookupOperand => {
-                let (l, _r) = LookupQuery::<XLEN>::to_lookup_operands(get(t));
-                F::from_u64(l)
-            }
-            JoltR1CSInputs::RightLookupOperand => {
-                let (_l, r) = LookupQuery::<XLEN>::to_lookup_operands(get(t));
-                F::from_u128(r)
-            }
-            JoltR1CSInputs::Product => {
-                let (left, right) = LookupQuery::<XLEN>::to_instruction_inputs(get(t));
-                let right_u64 = right as u64;
-                let prod = (left as u128) * (right_u64 as u128);
-                F::from_u128(prod)
-            }
-            JoltR1CSInputs::WriteLookupOutputToRD => {
-                let flag = get(t).instruction().circuit_flags()
-                    [CircuitFlags::WriteLookupOutputToRD as usize];
-                F::from_u8(get(t).rd_write().0 * (flag as u8))
-            }
-            JoltR1CSInputs::WritePCtoRD => {
-                let flag = get(t).instruction().circuit_flags()[CircuitFlags::Jump as usize];
-                F::from_u8(get(t).rd_write().0 * (flag as u8))
-            }
-            JoltR1CSInputs::LookupOutput => {
-                F::from_u64(LookupQuery::<XLEN>::to_lookup_output(get(t)))
-            }
-            JoltR1CSInputs::NextIsNoop => {
-                if t + 1 < len {
-                    let no = get(t + 1).instruction().circuit_flags()[CircuitFlags::IsNoop];
-                    F::from_u8(no as u8)
-                } else {
-                    F::zero()
-                }
-            }
-            JoltR1CSInputs::ShouldBranch => {
-                let is_branch = get(t).instruction().circuit_flags()[CircuitFlags::Branch as usize];
-                let out = LookupQuery::<XLEN>::to_lookup_output(get(t)) as u8;
-                F::from_u8(out * (is_branch as u8))
-            }
-            JoltR1CSInputs::ShouldJump => {
-                let is_jump = get(t).instruction().circuit_flags()[CircuitFlags::Jump];
-                let next_noop = if t + 1 < len {
-                    get(t + 1).instruction().circuit_flags()[CircuitFlags::IsNoop]
-                } else {
-                    true
-                };
-                F::from_u8((is_jump && !next_noop) as u8)
-            }
-            JoltR1CSInputs::CompressedDoNotUpdateUnexpPC => {
-                let flags = get(t).instruction().circuit_flags();
-                let v = (flags[CircuitFlags::DoNotUpdateUnexpandedPC as usize] as u8)
-                    * (flags[CircuitFlags::IsCompressed as usize] as u8);
-                F::from_u8(v)
-            }
-            JoltR1CSInputs::OpFlags(flag) => {
-                F::from_u8(get(t).instruction().circuit_flags()[flag as usize] as u8)
-            }
-        }
-    }
-
-    #[inline]
-    fn num_steps(&self) -> usize {
-        self.trace.len()
-    }
-}
-
-<<<<<<< HEAD
-/// Compute `z(r_cycle) = Σ_t eq(r_cycle, t) * P_i(t)` for all inputs i, without
-/// materializing P_i. Returns `[P_0(r_cycle), P_1(r_cycle), ...]` in input order.
-pub fn compute_claimed_witness_evals<F: JoltField>(
-    r_cycle: &[F],
-    accessor: &dyn WitnessRowAccessor<F>,
-) -> Vec<F> {
-    let num_inputs = JoltR1CSInputs::num_inputs();
-    let mut claims = vec![F::zero(); num_inputs];
-    let num_steps = accessor.num_steps();
-    let eq_rx = EqPolynomial::evals(r_cycle);
-    for t in 0..num_steps {
-        let wt = eq_rx[t];
-        if wt.is_zero() {
-            continue;
-        }
-        for i in 0..num_inputs {
-            claims[i] += wt * accessor.value_at(i, t);
-        }
-    }
-    claims
-}
-
-/// Single-pass generation of UnexpandedPC(t), PC(t), and IsNoop(t) witnesses.
-/// Reduces traversals from three to one for stage-3 PC sumcheck inputs.
-pub fn generate_pc_noop_witnesses<F, PCS>(
-    preprocessing: &JoltProverPreprocessing<F, PCS>,
-    trace: &[RV32IMCycle],
-) -> (
-    MultilinearPolynomial<F>, // UnexpandedPC(t)
-    MultilinearPolynomial<F>, // PC(t)
-    MultilinearPolynomial<F>, // IsNoop(t)
-)
-where
-    F: JoltField,
-    PCS: CommitmentScheme<Field = F>,
-{
-    let mut unexpanded_pc: Vec<u64> = Vec::with_capacity(trace.len());
-    let mut pc: Vec<u64> = Vec::with_capacity(trace.len());
-    let mut is_noop: Vec<u8> = Vec::with_capacity(trace.len());
-
-    for cycle in trace.iter() {
-        unexpanded_pc.push(cycle.instruction().normalize().address as u64);
-        pc.push(preprocessing.shared.bytecode.get_pc(cycle) as u64);
-        is_noop.push(cycle.instruction().circuit_flags()[CircuitFlags::IsNoop] as u8);
-    }
-
-    (unexpanded_pc.into(), pc.into(), is_noop.into())
-}
-=======
+}
+
 /// Converts a JoltR1CSInputs to a CommittedPolynomial if the input represents a committed
 /// polynomial, and returns an error otherwise.
 impl TryFrom<&JoltR1CSInputs> for CommittedPolynomial {
@@ -521,10 +250,183 @@
     }
 }
 
-// Legacy conversions for old_ops, only used in test code
-#[cfg(test)]
-impl_r1cs_input_lc_conversions!(JoltR1CSInputs);
->>>>>>> f8547cdc
+// ============================================================================
+// Streaming witness accessor (avoids materializing input_polys)
+// ============================================================================
+
+/// Read-only, thread-safe accessor for witness values at a given step without
+/// materializing full `MultilinearPolynomial`s. Implementations should be
+/// zero-copy and cheap per call.
+pub trait WitnessRowAccessor<F: JoltField>: Send + Sync {
+    fn value_at(&self, input_index: usize, t: usize) -> F;
+    fn num_steps(&self) -> usize;
+}
+
+/// Lightweight, zero-copy witness accessor backed by `preprocessing` and `trace`.
+/// Lifetime `'a` ties this accessor to the borrowed memory.
+pub struct TraceWitnessAccessor<'a, F: JoltField, PCS: CommitmentScheme<Field = F>> {
+    pub preprocessing: &'a JoltProverPreprocessing<F, PCS>,
+    pub trace: &'a [RV32IMCycle],
+}
+
+impl<'a, F: JoltField, PCS: CommitmentScheme<Field = F>> TraceWitnessAccessor<'a, F, PCS> {
+    /// Construct an accessor that borrows `preprocessing` and `trace`.
+    pub fn new(
+        preprocessing: &'a JoltProverPreprocessing<F, PCS>,
+        trace: &'a [RV32IMCycle],
+    ) -> Self {
+        Self {
+            preprocessing,
+            trace,
+        }
+    }
+}
+
+impl<'a, F: JoltField, PCS: CommitmentScheme<Field = F>> WitnessRowAccessor<F>
+    for TraceWitnessAccessor<'a, F, PCS>
+{
+    #[inline]
+    fn value_at(&self, input_index: usize, t: usize) -> F {
+        let len = self.trace.len();
+        let get = |idx: usize| -> &RV32IMCycle { &self.trace[idx] };
+        match JoltR1CSInputs::from_index(input_index) {
+            JoltR1CSInputs::PC => {
+                F::from_u64(self.preprocessing.shared.bytecode.get_pc(get(t)) as u64)
+            }
+            JoltR1CSInputs::NextPC => {
+                if t + 1 < len {
+                    F::from_u64(self.preprocessing.shared.bytecode.get_pc(get(t + 1)) as u64)
+                } else {
+                    F::zero()
+                }
+            }
+            JoltR1CSInputs::UnexpandedPC => {
+                F::from_u64(get(t).instruction().normalize().address as u64)
+            }
+            JoltR1CSInputs::NextUnexpandedPC => {
+                if t + 1 < len {
+                    F::from_u64(get(t + 1).instruction().normalize().address as u64)
+                } else {
+                    F::zero()
+                }
+            }
+            JoltR1CSInputs::Rd => F::from_u8(get(t).rd_write().0),
+            JoltR1CSInputs::Imm => F::from_i128(get(t).instruction().normalize().operands.imm),
+            JoltR1CSInputs::RamAddress => F::from_u64(get(t).ram_access().address() as u64),
+            JoltR1CSInputs::Rs1Value => F::from_u64(get(t).rs1_read().1),
+            JoltR1CSInputs::Rs2Value => F::from_u64(get(t).rs2_read().1),
+            JoltR1CSInputs::RdWriteValue => F::from_u64(get(t).rd_write().2),
+            JoltR1CSInputs::RamReadValue => {
+                let v = match get(t).ram_access() {
+                    tracer::instruction::RAMAccess::Read(read) => read.value,
+                    tracer::instruction::RAMAccess::Write(write) => write.pre_value,
+                    tracer::instruction::RAMAccess::NoOp => 0,
+                };
+                F::from_u64(v)
+            }
+            JoltR1CSInputs::RamWriteValue => {
+                let v = match get(t).ram_access() {
+                    tracer::instruction::RAMAccess::Read(read) => read.value,
+                    tracer::instruction::RAMAccess::Write(write) => write.post_value,
+                    tracer::instruction::RAMAccess::NoOp => 0,
+                };
+                F::from_u64(v)
+            }
+            JoltR1CSInputs::LeftInstructionInput => {
+                let (left, _right) = LookupQuery::<XLEN>::to_instruction_inputs(get(t));
+                F::from_u64(left)
+            }
+            JoltR1CSInputs::RightInstructionInput => {
+                let (_left, right) = LookupQuery::<XLEN>::to_instruction_inputs(get(t));
+                F::from_i128(right)
+            }
+            JoltR1CSInputs::LeftLookupOperand => {
+                let (l, _r) = LookupQuery::<XLEN>::to_lookup_operands(get(t));
+                F::from_u64(l)
+            }
+            JoltR1CSInputs::RightLookupOperand => {
+                let (_l, r) = LookupQuery::<XLEN>::to_lookup_operands(get(t));
+                F::from_u128(r)
+            }
+            JoltR1CSInputs::Product => {
+                let (left, right) = LookupQuery::<XLEN>::to_instruction_inputs(get(t));
+                let right_u64 = right as u64;
+                let prod = (left as u128) * (right_u64 as u128);
+                F::from_u128(prod)
+            }
+            JoltR1CSInputs::WriteLookupOutputToRD => {
+                let flag = get(t).instruction().circuit_flags()
+                    [CircuitFlags::WriteLookupOutputToRD as usize];
+                F::from_u8(get(t).rd_write().0 * (flag as u8))
+            }
+            JoltR1CSInputs::WritePCtoRD => {
+                let flag = get(t).instruction().circuit_flags()[CircuitFlags::Jump as usize];
+                F::from_u8(get(t).rd_write().0 * (flag as u8))
+            }
+            JoltR1CSInputs::LookupOutput => {
+                F::from_u64(LookupQuery::<XLEN>::to_lookup_output(get(t)))
+            }
+            JoltR1CSInputs::NextIsNoop => {
+                if t + 1 < len {
+                    let no = get(t + 1).instruction().circuit_flags()[CircuitFlags::IsNoop];
+                    F::from_u8(no as u8)
+                } else {
+                    F::zero()
+                }
+            }
+            JoltR1CSInputs::ShouldBranch => {
+                let is_branch = get(t).instruction().circuit_flags()[CircuitFlags::Branch as usize];
+                let out = LookupQuery::<XLEN>::to_lookup_output(get(t)) as u8;
+                F::from_u8(out * (is_branch as u8))
+            }
+            JoltR1CSInputs::ShouldJump => {
+                let is_jump = get(t).instruction().circuit_flags()[CircuitFlags::Jump];
+                let next_noop = if t + 1 < len {
+                    get(t + 1).instruction().circuit_flags()[CircuitFlags::IsNoop]
+                } else {
+                    true
+                };
+                F::from_u8((is_jump && !next_noop) as u8)
+            }
+            JoltR1CSInputs::CompressedDoNotUpdateUnexpPC => {
+                let flags = get(t).instruction().circuit_flags();
+                let v = (flags[CircuitFlags::DoNotUpdateUnexpandedPC as usize] as u8)
+                    * (flags[CircuitFlags::IsCompressed as usize] as u8);
+                F::from_u8(v)
+            }
+            JoltR1CSInputs::OpFlags(flag) => {
+                F::from_u8(get(t).instruction().circuit_flags()[flag as usize] as u8)
+            }
+        }
+    }
+
+    #[inline]
+    fn num_steps(&self) -> usize {
+        self.trace.len()
+    }
+}
+
+/// Compute `z(r_cycle) = Σ_t eq(r_cycle, t) * P_i(t)` for all inputs i, without
+/// materializing P_i. Returns `[P_0(r_cycle), P_1(r_cycle), ...]` in input order.
+pub fn compute_claimed_witness_evals<F: JoltField>(
+    r_cycle: &[F],
+    accessor: &dyn WitnessRowAccessor<F>,
+) -> Vec<F> {
+    let num_inputs = JoltR1CSInputs::num_inputs();
+    let mut claims = vec![F::zero(); num_inputs];
+    let num_steps = accessor.num_steps();
+    let eq_rx = EqPolynomial::evals(r_cycle);
+    for t in 0..num_steps {
+        let wt = eq_rx[t];
+        if wt.is_zero() {
+            continue;
+        }
+        for i in 0..num_inputs {
+            claims[i] += wt * accessor.value_at(i, t);
+        }
+    }
+    claims
+}
 
 #[cfg(test)]
 mod tests {
