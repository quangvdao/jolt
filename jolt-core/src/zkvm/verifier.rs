use std::collections::HashMap;
use std::fs::File;
use std::io::{Read, Write};
use std::path::Path;

use crate::poly::commitment::commitment_scheme::CommitmentScheme;
use crate::subprotocols::sumcheck::BatchedSumcheck;
use crate::zkvm::config::OneHotParams;
use crate::zkvm::ram::val_final::ValFinalSumcheckVerifier;
use crate::zkvm::{
    bytecode::{
        self, read_raf_checking::ReadRafSumcheckVerifier as BytecodeReadRafSumcheckVerifier,
        BytecodePreprocessing,
    },
    fiat_shamir_preamble,
    instruction_lookups::{
        self, ra_virtual::RaSumcheckVerifier as LookupsRaSumcheckVerifier,
        read_raf_checking::ReadRafSumcheckVerifier as LookupsReadRafSumcheckVerifier,
    },
    proof_serialization::JoltProof,
    r1cs::key::UniformSpartanKey,
    ram::{
        self, hamming_booleanity::HammingBooleanitySumcheckVerifier,
<<<<<<< HEAD
        output_check::OutputSumcheckVerifier, output_check::ValFinalSumcheckVerifier,
        ra_reduction::RamRaReductionSumcheckVerifier, ra_virtual::RamRaVirtualSumcheckVerifier,
=======
        output_check::OutputSumcheckVerifier,
        ra_virtual::RaSumcheckVerifier as RamRaSumcheckVerifier,
>>>>>>> 34daeed2
        raf_evaluation::RafEvaluationSumcheckVerifier as RamRafEvaluationSumcheckVerifier,
        read_write_checking::RamReadWriteCheckingVerifier,
        val_evaluation::ValEvaluationSumcheckVerifier as RamValEvaluationSumcheckVerifier,
        verifier_accumulate_advice, RAMPreprocessing,
    },
    registers::{
        read_write_checking::RegistersReadWriteCheckingVerifier,
        val_evaluation::ValEvaluationSumcheckVerifier as RegistersValEvaluationSumcheckVerifier,
    },
    spartan::{
        claim_reductions::InstructionLookupsClaimReductionSumcheckVerifier,
        instruction_input::InstructionInputSumcheckVerifier, outer::OuterRemainingSumcheckVerifier,
        product::ProductVirtualRemainderVerifier, shift::ShiftSumcheckVerifier,
        verify_stage1_uni_skip, verify_stage2_uni_skip,
    },
    witness::AllCommittedPolynomials,
    ProverDebugInfo, Serializable,
};
use crate::{
    field::JoltField,
    poly::opening_proof::{OpeningPoint, SumcheckId, VerifierOpeningAccumulator},
    pprof_scope,
    subprotocols::sumcheck_verifier::SumcheckInstanceVerifier,
    transcripts::Transcript,
    utils::{errors::ProofVerifyError, math::Math},
};
use anyhow::Context;
use ark_serialize::{CanonicalDeserialize, CanonicalSerialize};
use common::jolt_device::MemoryLayout;
use itertools::Itertools;
use tracer::JoltDevice;

pub struct JoltVerifier<
    'a,
    F: JoltField,
    PCS: CommitmentScheme<Field = F>,
    ProofTranscript: Transcript,
> {
    pub trusted_advice_commitment: Option<PCS::Commitment>,
    pub program_io: JoltDevice,
    pub proof: JoltProof<F, PCS, ProofTranscript>,
    pub preprocessing: &'a JoltVerifierPreprocessing<F, PCS>,
    pub transcript: ProofTranscript,
    pub opening_accumulator: VerifierOpeningAccumulator<F>,
    pub spartan_key: UniformSpartanKey<F>,
    pub one_hot_params: OneHotParams,
}

impl<'a, F: JoltField, PCS: CommitmentScheme<Field = F>, ProofTranscript: Transcript>
    JoltVerifier<'a, F, PCS, ProofTranscript>
{
    pub fn new(
        preprocessing: &'a JoltVerifierPreprocessing<F, PCS>,
        proof: JoltProof<F, PCS, ProofTranscript>,
        mut program_io: JoltDevice,
        trusted_advice_commitment: Option<PCS::Commitment>,
        _debug_info: Option<ProverDebugInfo<F, ProofTranscript, PCS>>,
    ) -> Result<Self, ProofVerifyError> {
        // Memory layout checks
        if program_io.memory_layout != preprocessing.memory_layout {
            return Err(ProofVerifyError::MemoryLayoutMismatch);
        }
        if program_io.inputs.len() > preprocessing.memory_layout.max_input_size as usize {
            return Err(ProofVerifyError::InputTooLarge);
        }
        if program_io.outputs.len() > preprocessing.memory_layout.max_output_size as usize {
            return Err(ProofVerifyError::OutputTooLarge);
        }

        // truncate trailing zeros on device outputs
        program_io.outputs.truncate(
            program_io
                .outputs
                .iter()
                .rposition(|&b| b != 0)
                .map_or(0, |pos| pos + 1),
        );

        let mut opening_accumulator = VerifierOpeningAccumulator::new(proof.trace_length.log_2());
        // Populate claims in the verifier accumulator
        for (key, (_, claim)) in &proof.opening_claims.0 {
            opening_accumulator
                .openings
                .insert(*key, (OpeningPoint::default(), *claim));
        }

        #[cfg(test)]
        let mut transcript = ProofTranscript::new(b"Jolt");
        #[cfg(not(test))]
        let transcript = ProofTranscript::new(b"Jolt");

        #[cfg(test)]
        {
            if let Some(debug_info) = _debug_info {
                transcript.compare_to(debug_info.transcript);
                opening_accumulator.compare_to(debug_info.opening_accumulator);
            }
        }

        let spartan_key = UniformSpartanKey::new(proof.trace_length.next_power_of_two());
        let one_hot_params =
            OneHotParams::new_with_log_k_chunk(proof.log_k_chunk, proof.bytecode_K, proof.ram_K);

        Ok(Self {
            trusted_advice_commitment,
            program_io,
            proof,
            preprocessing,
            transcript,
            opening_accumulator,
            spartan_key,
            one_hot_params,
        })
    }

    #[tracing::instrument(skip_all)]
    pub fn verify(mut self) -> Result<(), anyhow::Error> {
        let _pprof_verify = pprof_scope!("verify");
        // Parameters are computed from trace length as needed

        fiat_shamir_preamble(
            &self.program_io,
            self.proof.ram_K,
            self.proof.trace_length,
            &mut self.transcript,
        );

        let one_hot_params = OneHotParams::new_with_log_k_chunk(
            self.proof.log_k_chunk,
            self.proof.bytecode_K,
            self.proof.ram_K,
        );

        let _guard = AllCommittedPolynomials::initialize(&one_hot_params);

        // Append commitments to transcript
        for commitment in &self.proof.commitments {
            self.transcript.append_serializable(commitment);
        }
        // Append untrusted advice commitment to transcript
        if let Some(ref untrusted_advice_commitment) = self.proof.untrusted_advice_commitment {
            self.transcript
                .append_serializable(untrusted_advice_commitment);
        }
        // Append trusted advice commitment to transcript
        if let Some(ref trusted_advice_commitment) = self.trusted_advice_commitment {
            self.transcript
                .append_serializable(trusted_advice_commitment);
        }

        self.verify_stage1()?;
        self.verify_stage2()?;
        self.verify_stage3()?;
        self.verify_stage4()?;
        self.verify_stage5()?;
        self.verify_stage6()?;
        self.verify_trusted_advice_opening_proofs()?;
        self.verify_untrusted_advice_opening_proofs()?;
        self.verify_stage7()?;
        self.verify_stage8()?;

        Ok(())
    }

    fn verify_stage1(&mut self) -> Result<(), anyhow::Error> {
        let uni_skip_params = verify_stage1_uni_skip(
            &self.proof.stage1_uni_skip_first_round_proof,
            &self.spartan_key,
            &mut self.opening_accumulator,
            &mut self.transcript,
        )
        .context("Stage 1 univariate skip first round")?;

        let spartan_outer_remaining = OuterRemainingSumcheckVerifier::new(
            self.spartan_key,
            self.proof.trace_length,
            uni_skip_params,
            &self.opening_accumulator,
        );

        let _r_stage1 = BatchedSumcheck::verify(
            &self.proof.stage1_sumcheck_proof,
            vec![&spartan_outer_remaining],
            &mut self.opening_accumulator,
            &mut self.transcript,
        )
        .context("Stage 1")?;

        Ok(())
    }

    fn verify_stage2(&mut self) -> Result<(), anyhow::Error> {
        let uni_skip_params = verify_stage2_uni_skip(
            &self.proof.stage2_uni_skip_first_round_proof,
            &mut self.opening_accumulator,
            &mut self.transcript,
        )
        .context("Stage 2 univariate skip first round")?;

        let spartan_product_virtual_remainder = ProductVirtualRemainderVerifier::new(
            self.proof.trace_length,
            uni_skip_params,
            &self.opening_accumulator,
        );
        let ram_raf_evaluation = RamRafEvaluationSumcheckVerifier::new(
            &self.program_io.memory_layout,
            &self.one_hot_params,
            &self.opening_accumulator,
        );
        let ram_read_write_checking = RamReadWriteCheckingVerifier::new(
            &self.opening_accumulator,
            &mut self.transcript,
            &self.one_hot_params,
            self.proof.trace_length,
        );
        let ram_output_check =
            OutputSumcheckVerifier::new(self.proof.ram_K, &self.program_io, &mut self.transcript);
        let instruction_claim_reduction = InstructionLookupsClaimReductionSumcheckVerifier::new(
            self.proof.trace_length,
            &self.opening_accumulator,
            &mut self.transcript,
        );

        let _r_stage2 = BatchedSumcheck::verify(
            &self.proof.stage2_sumcheck_proof,
            vec![
                &spartan_product_virtual_remainder,
                &ram_raf_evaluation,
                &ram_read_write_checking,
                &ram_output_check,
                &instruction_claim_reduction,
            ],
            &mut self.opening_accumulator,
            &mut self.transcript,
        )
        .context("Stage 2")?;

        Ok(())
    }

    fn verify_stage3(&mut self) -> Result<(), anyhow::Error> {
        let spartan_shift = ShiftSumcheckVerifier::new(
            self.proof.trace_length.log_2(),
            &self.opening_accumulator,
            &mut self.transcript,
        );
        let spartan_instruction_input =
            InstructionInputSumcheckVerifier::new(&self.opening_accumulator, &mut self.transcript);

        let _r_stage3 = BatchedSumcheck::verify(
            &self.proof.stage3_sumcheck_proof,
            vec![
                &spartan_shift as &dyn SumcheckInstanceVerifier<F, ProofTranscript>,
                &spartan_instruction_input,
            ],
            &mut self.opening_accumulator,
            &mut self.transcript,
        )
        .context("Stage 3")?;

        Ok(())
    }

    fn verify_stage4(&mut self) -> Result<(), anyhow::Error> {
        let registers_read_write_checking = RegistersReadWriteCheckingVerifier::new(
            self.proof.trace_length.log_2(),
            &self.opening_accumulator,
            &mut self.transcript,
        );
        verifier_accumulate_advice::<F>(
            self.proof.ram_K,
            &self.program_io,
            self.proof.untrusted_advice_commitment.is_some(),
            self.trusted_advice_commitment.is_some(),
            &mut self.opening_accumulator,
            &mut self.transcript,
            ram::read_write_checking::needs_single_advice_opening(self.proof.trace_length),
        );
        let ram_ra_booleanity = ram::new_ra_booleanity_verifier(
            self.proof.trace_length,
            &self.one_hot_params,
            &mut self.transcript,
        );
        let initial_ram_state = ram::gen_ram_initial_memory_state::<F>(
            self.proof.ram_K,
            &self.preprocessing.ram,
            &self.program_io,
        );
        let ram_val_evaluation = RamValEvaluationSumcheckVerifier::new(
            &initial_ram_state,
            &self.program_io,
            self.proof.trace_length,
            self.proof.ram_K,
            &self.opening_accumulator,
        );
        let ram_val_final = ValFinalSumcheckVerifier::new(
            &initial_ram_state,
            &self.program_io,
            self.proof.trace_length,
            self.proof.ram_K,
            &self.opening_accumulator,
        );

        let _r_stage4 = BatchedSumcheck::verify(
            &self.proof.stage4_sumcheck_proof,
            vec![
                &registers_read_write_checking as &dyn SumcheckInstanceVerifier<F, ProofTranscript>,
                &ram_ra_booleanity,
                &ram_val_evaluation,
                &ram_val_final,
            ],
            &mut self.opening_accumulator,
            &mut self.transcript,
        )
        .context("Stage 4")?;

        Ok(())
    }

    fn verify_stage5(&mut self) -> Result<(), anyhow::Error> {
        let n_cycle_vars = self.proof.trace_length.log_2();
<<<<<<< HEAD
        let registers_val_evaluation = RegistersValEvaluationSumcheckVerifier::new(n_cycle_vars);
        let ram_hamming_booleanity = HammingBooleanitySumcheckVerifier::new(n_cycle_vars);
        let ram_ra_reduction = RamRaReductionSumcheckVerifier::new(
=======
        let registers_val_evaluation =
            RegistersValEvaluationSumcheckVerifier::new(&self.opening_accumulator);
        let ram_hamming_booleanity =
            HammingBooleanitySumcheckVerifier::new(&self.opening_accumulator);
        let ram_ra_virtual = RamRaSumcheckVerifier::new(
>>>>>>> 34daeed2
            self.proof.trace_length,
            &self.one_hot_params,
            &self.opening_accumulator,
            &mut self.transcript,
        );
        let lookups_read_raf = LookupsReadRafSumcheckVerifier::new(
            n_cycle_vars,
            &self.opening_accumulator,
            &mut self.transcript,
        );

        let _r_stage5 = BatchedSumcheck::verify(
            &self.proof.stage5_sumcheck_proof,
            vec![
                &registers_val_evaluation as &dyn SumcheckInstanceVerifier<F, ProofTranscript>,
                &ram_hamming_booleanity,
                &ram_ra_reduction,
                &lookups_read_raf,
            ],
            &mut self.opening_accumulator,
            &mut self.transcript,
        )
        .context("Stage 5")?;

        Ok(())
    }

    fn verify_stage6(&mut self) -> Result<(), anyhow::Error> {
        let n_cycle_vars = self.proof.trace_length.log_2();
        let bytecode_read_raf = BytecodeReadRafSumcheckVerifier::gen(
            &self.preprocessing.bytecode,
            n_cycle_vars,
            &self.one_hot_params,
            &self.opening_accumulator,
            &mut self.transcript,
        );
        let (bytecode_hamming_weight, bytecode_booleanity) = bytecode::new_ra_one_hot_verifiers(
            self.proof.trace_length,
            &self.one_hot_params,
            &self.opening_accumulator,
            &mut self.transcript,
        );
        let ram_hamming_weight = ram::new_ra_hamming_weight_verifier(
            &self.one_hot_params,
            &self.opening_accumulator,
            &mut self.transcript,
        );
<<<<<<< HEAD
        let ram_hamming_weight =
            ram::new_ra_hamming_weight_verifier(&self.one_hot_params, &mut self.transcript);
        let ram_ra_virtual = RamRaVirtualSumcheckVerifier::new(
            self.proof.trace_length,
            &self.one_hot_params,
            &self.opening_accumulator,
            &mut self.transcript,
        );
=======
>>>>>>> 34daeed2
        let lookups_ra_virtual =
            LookupsRaSumcheckVerifier::new(&self.one_hot_params, &self.opening_accumulator);
        let (lookups_ra_booleanity, lookups_rs_hamming_weight) =
            instruction_lookups::new_ra_one_hot_verifiers(
                self.proof.trace_length,
                &self.one_hot_params,
                &self.opening_accumulator,
                &mut self.transcript,
            );

        let _r_stage6 = BatchedSumcheck::verify(
            &self.proof.stage6_sumcheck_proof,
            vec![
                &bytecode_read_raf as &dyn SumcheckInstanceVerifier<F, ProofTranscript>,
                &bytecode_hamming_weight,
                &bytecode_booleanity,
                &ram_hamming_weight,
                &ram_ra_virtual,
                &lookups_ra_virtual,
                &lookups_ra_booleanity,
                &lookups_rs_hamming_weight,
            ],
            &mut self.opening_accumulator,
            &mut self.transcript,
        )
        .context("Stage 6")?;

        Ok(())
    }

    /// Stage 7: Batch opening reduction sumcheck verification.
    fn verify_stage7(&mut self) -> Result<(), anyhow::Error> {
        // Prepare - populate sumcheck claims
        self.opening_accumulator
            .prepare_for_sumcheck(&self.proof.stage7_sumcheck_claims);

        // Verify sumcheck
        let r_sumcheck = self
            .opening_accumulator
            .verify_batch_opening_sumcheck(&self.proof.stage7_sumcheck_proof, &mut self.transcript)
            .context("Stage 7")?;

        // Finalize and store state in accumulator for Stage 8
        let state = self.opening_accumulator.finalize_batch_opening_sumcheck(
            r_sumcheck,
            &self.proof.stage7_sumcheck_claims,
            &mut self.transcript,
        );

        self.opening_accumulator.opening_reduction_state = Some(state);

        Ok(())
    }

    /// Stage 8: Dory batch opening verification.
    fn verify_stage8(&mut self) -> Result<(), anyhow::Error> {
        let state = self
            .opening_accumulator
            .opening_reduction_state
            .as_ref()
            .expect("Stage 7 must be called before Stage 8");

        // Build commitments map
        let mut commitments_map = HashMap::new();
        for (polynomial, commitment) in
            AllCommittedPolynomials::iter().zip_eq(&self.proof.commitments)
        {
            commitments_map.insert(*polynomial, commitment.clone());
        }

        // Compute joint commitment
        let joint_commitment = self
            .opening_accumulator
            .compute_joint_commitment::<PCS>(&mut commitments_map, state);

        // Test assertion
        #[cfg(test)]
        if let Some(ref prover_joint_commitment) = self.proof.joint_commitment_for_test {
            assert_eq!(
                joint_commitment, *prover_joint_commitment,
                "joint commitment mismatch"
            );
        }

        // Verify joint opening
        self.opening_accumulator
            .verify_joint_opening::<ProofTranscript, PCS>(
                &self.preprocessing.generators,
                &self.proof.joint_opening_proof,
                &joint_commitment,
                state,
                &mut self.transcript,
            )
            .context("Stage 8")
    }

    fn verify_trusted_advice_opening_proofs(&mut self) -> Result<(), anyhow::Error> {
        if let Some(ref commitment) = self.trusted_advice_commitment {
            // Verify at RamValEvaluation point
            let Some(ref proof) = self.proof.trusted_advice_val_evaluation_proof else {
                return Err(anyhow::anyhow!(
                    "Trusted advice val evaluation proof not found"
                ));
            };
            let Some((point, eval)) = self
                .opening_accumulator
                .get_trusted_advice_opening(SumcheckId::RamValEvaluation)
            else {
                return Err(anyhow::anyhow!("Trusted advice opening not found"));
            };
            PCS::verify(
                proof,
                &self.preprocessing.generators,
                &mut self.transcript,
                &point.r,
                &eval,
                commitment,
            )
            .map_err(|e| {
                anyhow::anyhow!("Trusted advice opening proof verification failed: {e:?}")
            })?;

            // Verify at RamValFinalEvaluation point - only if different from ValEvaluation
            if !ram::read_write_checking::needs_single_advice_opening(self.proof.trace_length) {
                let Some(ref proof_val_final) = self.proof.trusted_advice_val_final_proof else {
                    return Err(anyhow::anyhow!("Trusted advice val final proof not found"));
                };
                let Some((point_val_final, eval_val_final)) = self
                    .opening_accumulator
                    .get_trusted_advice_opening(SumcheckId::RamValFinalEvaluation)
                else {
                    return Err(anyhow::anyhow!(
                        "Trusted advice val final opening not found"
                    ));
                };
                PCS::verify(
                    proof_val_final,
                    &self.preprocessing.generators,
                    &mut self.transcript,
                    &point_val_final.r,
                    &eval_val_final,
                    commitment,
                )
                .map_err(|e| {
                    anyhow::anyhow!(
                        "Trusted advice val final opening proof verification failed: {e:?}"
                    )
                })?;
            }
        }

        Ok(())
    }

    fn verify_untrusted_advice_opening_proofs(&mut self) -> Result<(), anyhow::Error> {
        use crate::poly::opening_proof::SumcheckId;
        if let Some(ref commitment) = self.proof.untrusted_advice_commitment {
            // Verify at RamValEvaluation point
            let Some(ref proof) = self.proof.untrusted_advice_val_evaluation_proof else {
                return Err(anyhow::anyhow!(
                    "Untrusted advice val evaluation proof not found"
                ));
            };
            let Some((point, eval)) = self
                .opening_accumulator
                .get_untrusted_advice_opening(SumcheckId::RamValEvaluation)
            else {
                return Err(anyhow::anyhow!("Untrusted advice opening not found"));
            };
            PCS::verify(
                proof,
                &self.preprocessing.generators,
                &mut self.transcript,
                &point.r,
                &eval,
                commitment,
            )
            .map_err(|e| {
                anyhow::anyhow!("Untrusted advice opening proof verification failed: {e:?}")
            })?;

            // Verify at RamValFinalEvaluation point - only if different from ValEvaluation
            if !ram::read_write_checking::needs_single_advice_opening(self.proof.trace_length) {
                let Some(ref proof_val_final) = self.proof.untrusted_advice_val_final_proof else {
                    return Err(anyhow::anyhow!(
                        "Untrusted advice val final proof not found"
                    ));
                };
                let Some((point_val_final, eval_val_final)) = self
                    .opening_accumulator
                    .get_untrusted_advice_opening(SumcheckId::RamValFinalEvaluation)
                else {
                    return Err(anyhow::anyhow!(
                        "Untrusted advice val final opening not found"
                    ));
                };
                PCS::verify(
                    proof_val_final,
                    &self.preprocessing.generators,
                    &mut self.transcript,
                    &point_val_final.r,
                    &eval_val_final,
                    commitment,
                )
                .map_err(|e| {
                    anyhow::anyhow!(
                        "Untrusted advice val final opening proof verification failed: {e:?}"
                    )
                })?;
            }
        }

        Ok(())
    }
}

#[derive(Debug, Clone, CanonicalSerialize, CanonicalDeserialize)]
pub struct JoltVerifierPreprocessing<F, PCS>
where
    F: JoltField,
    PCS: CommitmentScheme<Field = F>,
{
    pub generators: PCS::VerifierSetup,
    pub bytecode: BytecodePreprocessing,
    pub ram: RAMPreprocessing,
    pub memory_layout: MemoryLayout,
}

impl<F, PCS> Serializable for JoltVerifierPreprocessing<F, PCS>
where
    F: JoltField,
    PCS: CommitmentScheme<Field = F>,
{
}

impl<F, PCS> JoltVerifierPreprocessing<F, PCS>
where
    F: JoltField,
    PCS: CommitmentScheme<Field = F>,
{
    pub fn save_to_target_dir(&self, target_dir: &str) -> std::io::Result<()> {
        let filename = Path::new(target_dir).join("jolt_verifier_preprocessing.dat");
        let mut file = File::create(filename.as_path())?;
        let mut data = Vec::new();
        self.serialize_compressed(&mut data).unwrap();
        file.write_all(&data)?;
        Ok(())
    }

    pub fn read_from_target_dir(target_dir: &str) -> std::io::Result<Self> {
        let filename = Path::new(target_dir).join("jolt_verifier_preprocessing.dat");
        let mut file = File::open(filename.as_path())?;
        let mut data = Vec::new();
        file.read_to_end(&mut data)?;
        Ok(Self::deserialize_compressed(&*data).unwrap())
    }
}<|MERGE_RESOLUTION|>--- conflicted
+++ resolved
@@ -21,13 +21,8 @@
     r1cs::key::UniformSpartanKey,
     ram::{
         self, hamming_booleanity::HammingBooleanitySumcheckVerifier,
-<<<<<<< HEAD
-        output_check::OutputSumcheckVerifier, output_check::ValFinalSumcheckVerifier,
-        ra_reduction::RamRaReductionSumcheckVerifier, ra_virtual::RamRaVirtualSumcheckVerifier,
-=======
-        output_check::OutputSumcheckVerifier,
-        ra_virtual::RaSumcheckVerifier as RamRaSumcheckVerifier,
->>>>>>> 34daeed2
+        output_check::OutputSumcheckVerifier, ra_reduction::RamRaReductionSumcheckVerifier,
+        ra_virtual::RamRaVirtualSumcheckVerifier,
         raf_evaluation::RafEvaluationSumcheckVerifier as RamRafEvaluationSumcheckVerifier,
         read_write_checking::RamReadWriteCheckingVerifier,
         val_evaluation::ValEvaluationSumcheckVerifier as RamValEvaluationSumcheckVerifier,
@@ -349,17 +344,11 @@
 
     fn verify_stage5(&mut self) -> Result<(), anyhow::Error> {
         let n_cycle_vars = self.proof.trace_length.log_2();
-<<<<<<< HEAD
-        let registers_val_evaluation = RegistersValEvaluationSumcheckVerifier::new(n_cycle_vars);
-        let ram_hamming_booleanity = HammingBooleanitySumcheckVerifier::new(n_cycle_vars);
-        let ram_ra_reduction = RamRaReductionSumcheckVerifier::new(
-=======
         let registers_val_evaluation =
             RegistersValEvaluationSumcheckVerifier::new(&self.opening_accumulator);
         let ram_hamming_booleanity =
             HammingBooleanitySumcheckVerifier::new(&self.opening_accumulator);
-        let ram_ra_virtual = RamRaSumcheckVerifier::new(
->>>>>>> 34daeed2
+        let ram_ra_reduction = RamRaReductionSumcheckVerifier::new(
             self.proof.trace_length,
             &self.one_hot_params,
             &self.opening_accumulator,
@@ -407,17 +396,12 @@
             &self.opening_accumulator,
             &mut self.transcript,
         );
-<<<<<<< HEAD
-        let ram_hamming_weight =
-            ram::new_ra_hamming_weight_verifier(&self.one_hot_params, &mut self.transcript);
         let ram_ra_virtual = RamRaVirtualSumcheckVerifier::new(
             self.proof.trace_length,
             &self.one_hot_params,
             &self.opening_accumulator,
             &mut self.transcript,
         );
-=======
->>>>>>> 34daeed2
         let lookups_ra_virtual =
             LookupsRaSumcheckVerifier::new(&self.one_hot_params, &self.opening_accumulator);
         let (lookups_ra_booleanity, lookups_rs_hamming_weight) =
