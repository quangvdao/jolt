--- conflicted
+++ resolved
@@ -11,11 +11,7 @@
     transcripts::Transcript,
     utils::{math::Math, thread::unsafe_allocate_zero_vec},
     zkvm::{
-<<<<<<< HEAD
         config,
-        dag::{stage::SumcheckStagesProver, state_manager::StateManager},
-=======
->>>>>>> ec0b7b80
         instruction::LookupQuery,
         witness::{CommittedPolynomial, VirtualPolynomial},
     },
@@ -61,94 +57,23 @@
 pub const LOG_M: usize = LOG_K / PHASES;
 const M: usize = 1 << LOG_M;
 
-<<<<<<< HEAD
-pub struct LookupsDagProver<F: JoltField> {
-    // Generated after stage 1 (uses r_cycle from spartan sumcheck).
-    ra_evals: Option<Vec<Vec<F>>>,
-}
-
-impl<F: JoltField> LookupsDagProver<F> {
-    pub fn new() -> Self {
-        Self { ra_evals: None }
-    }
-}
-
-impl<F: JoltField> LookupsDagProver<F> {
-    fn get_or_compute_ra_evals(
-        &mut self,
-        sm: &mut StateManager<'_, F, impl CommitmentScheme<Field = F>>,
-        opening_accumulator: &ProverOpeningAccumulator<F>,
-    ) -> &[Vec<F>] {
-        if self.ra_evals.is_none() {
-            self.ra_evals = Some(compute_ra_evals(sm, opening_accumulator));
-        }
-        self.ra_evals.as_deref().expect("ra_evals initialized")
-    }
-}
-
-impl<F: JoltField, PCS: CommitmentScheme<Field = F>, T: Transcript> SumcheckStagesProver<F, T, PCS>
-    for LookupsDagProver<F>
-{
-    fn stage3_instances(
-        &mut self,
-        sm: &mut StateManager<'_, F, PCS>,
-        opening_accumulator: &mut ProverOpeningAccumulator<F>,
-        transcript: &mut T,
-    ) -> Vec<Box<dyn SumcheckInstanceProver<F, T>>> {
-        let ra_evals = self.get_or_compute_ra_evals(sm, opening_accumulator);
-        let hamming_weight = gen_ra_hamming_weight_prover(ra_evals, transcript);
-
-        #[cfg(feature = "allocative")]
-        {
-            print_data_structure_heap_usage(
-                "Instruction execution HammingWeightSumcheck",
-                &hamming_weight,
-            );
-        }
-
-        vec![Box::new(hamming_weight)]
-    }
-
-    fn stage5_instances(
-        &mut self,
-        sm: &mut StateManager<'_, F, PCS>,
-        opening_accumulator: &mut ProverOpeningAccumulator<F>,
-        transcript: &mut T,
-    ) -> Vec<Box<dyn SumcheckInstanceProver<F, T>>> {
-        let read_raf = ReadRafSumcheckProver::gen(sm, opening_accumulator, transcript);
-
-        #[cfg(feature = "allocative")]
-        {
-            print_data_structure_heap_usage("Instruction execution ReadRafSumcheck", &read_raf);
-        }
-
-        vec![Box::new(read_raf)]
-    }
-
-    fn stage6_instances(
-        &mut self,
-        sm: &mut StateManager<'_, F, PCS>,
-        opening_accumulator: &mut ProverOpeningAccumulator<F>,
-        transcript: &mut T,
-    ) -> Vec<Box<dyn SumcheckInstanceProver<F, T>>> {
-        let ra_virtual = RaSumcheckProver::gen(sm, opening_accumulator);
-=======
 pub fn gen_ra_one_hot_provers<F: JoltField>(
     trace: &[Cycle],
     opening_accumulator: &ProverOpeningAccumulator<F>,
     transcript: &mut impl Transcript,
 ) -> (HammingWeightSumcheckProver<F>, BooleanitySumcheckProver<F>) {
+    let d = d();
+    let log_k_chunk = log_k_chunk();
     let ra_evals = compute_ra_evals(trace, opening_accumulator);
->>>>>>> ec0b7b80
-
-    let gamma_powers = transcript.challenge_scalar_powers(D);
-
-    let polynomial_types: Vec<CommittedPolynomial> =
-        (0..D).map(CommittedPolynomial::InstructionRa).collect();
+
+    let gamma_powers = transcript.challenge_scalar_powers(d);
+
+    let polynomial_types: Vec<CommittedPolynomial> =
+        (0..d).map(CommittedPolynomial::InstructionRa).collect();
 
     let hamming_weight_params = HammingWeightSumcheckParams {
-        d: D,
-        num_rounds: LOG_K_CHUNK,
+        d,
+        num_rounds: log_k_chunk,
         gamma_powers,
         polynomial_types,
         sumcheck_id: SumcheckId::InstructionHammingWeight,
@@ -156,39 +81,21 @@
         r_cycle_sumcheck_id: SumcheckId::SpartanOuter,
     };
 
-<<<<<<< HEAD
-fn gen_ra_booleanity_prover<F: JoltField>(
-    state_manager: &mut StateManager<'_, F, impl CommitmentScheme<Field = F>>,
-    opening_accumulator: &ProverOpeningAccumulator<F>,
-    ra_evals: &[Vec<F>],
-    transcript: &mut impl Transcript,
-) -> BooleanitySumcheckProver<F> {
-    let (_, _, trace, _, _) = state_manager.get_prover_data();
-=======
->>>>>>> ec0b7b80
     let (r_cycle, _) = opening_accumulator
         .get_virtual_polynomial_opening(VirtualPolynomial::LookupOutput, SumcheckId::SpartanOuter);
     let H_indices = compute_instruction_h_indices(trace);
 
     let log_t = trace.len().log_2();
 
-    let d = d();
-    let log_k_chunk = log_k_chunk();
     let gammas = transcript.challenge_vector_optimized::<F>(d);
 
     let r_address = transcript.challenge_vector_optimized::<F>(log_k_chunk);
     let polynomial_types: Vec<CommittedPolynomial> =
         (0..d).map(CommittedPolynomial::InstructionRa).collect();
 
-<<<<<<< HEAD
-    let params = BooleanitySumcheckParams {
+    let booleanity_params = BooleanitySumcheckParams {
         d,
         log_k_chunk,
-=======
-    let booleanity_params = BooleanitySumcheckParams {
-        d: D,
-        log_k_chunk: LOG_K_CHUNK,
->>>>>>> ec0b7b80
         log_t,
         r_cycle: r_cycle.r.clone(),
         r_address,
@@ -204,15 +111,6 @@
     )
 }
 
-<<<<<<< HEAD
-fn gen_ra_hamming_weight_prover<F: JoltField, T: Transcript>(
-    ra_evals: &[Vec<F>],
-    transcript: &mut T,
-) -> HammingWeightSumcheckProver<F> {
-    let d = d();
-    let log_k_chunk = log_k_chunk();
-    let gamma_powers = transcript.challenge_scalar_powers(d);
-=======
 pub fn new_ra_one_hot_verifiers<F: JoltField>(
     n_cycle_vars: usize,
     transcript: &mut impl Transcript,
@@ -220,57 +118,31 @@
     HammingWeightSumcheckVerifier<F>,
     BooleanitySumcheckVerifier<F>,
 ) {
-    let gamma_powers = transcript.challenge_scalar_powers(D);
->>>>>>> ec0b7b80
-
-    let polynomial_types: Vec<CommittedPolynomial> =
-        (0..d).map(CommittedPolynomial::InstructionRa).collect();
-
-<<<<<<< HEAD
-    let params = HammingWeightSumcheckParams {
+    let d = d();
+    let log_k_chunk = log_k_chunk();
+    let gamma_powers = transcript.challenge_scalar_powers(d);
+
+    let polynomial_types: Vec<CommittedPolynomial> =
+        (0..d).map(CommittedPolynomial::InstructionRa).collect();
+
+    let hamming_weight_params = HammingWeightSumcheckParams {
         d,
         num_rounds: log_k_chunk,
-=======
-    let hamming_weight_params = HammingWeightSumcheckParams {
-        d: D,
-        num_rounds: LOG_K_CHUNK,
->>>>>>> ec0b7b80
         gamma_powers,
         polynomial_types,
         sumcheck_id: SumcheckId::InstructionHammingWeight,
         virtual_poly: Some(VirtualPolynomial::LookupOutput),
         r_cycle_sumcheck_id: SumcheckId::SpartanOuter,
     };
-
-<<<<<<< HEAD
-    HammingWeightSumcheckProver::gen(params, ra_evals.to_vec())
-}
-
-pub fn new_ra_booleanity_verifier<F: JoltField>(
-    n_cycle_vars: usize,
-    transcript: &mut impl Transcript,
-) -> BooleanitySumcheckVerifier<F> {
-    let d = d();
-    let log_k_chunk = log_k_chunk();
 
     let gammas = transcript.challenge_vector_optimized::<F>(d);
     let r_address = transcript.challenge_vector_optimized::<F>(log_k_chunk);
     let r_cycle = Vec::new();
     let polynomial_types: Vec<CommittedPolynomial> =
         (0..d).map(CommittedPolynomial::InstructionRa).collect();
-    let params = BooleanitySumcheckParams {
+    let booleanity_params = BooleanitySumcheckParams {
         d,
         log_k_chunk,
-=======
-    let gammas = transcript.challenge_vector_optimized::<F>(D);
-    let r_address = transcript.challenge_vector_optimized::<F>(LOG_K_CHUNK);
-    let r_cycle = Vec::new();
-    let polynomial_types: Vec<CommittedPolynomial> =
-        (0..D).map(CommittedPolynomial::InstructionRa).collect();
-    let booleanity_params = BooleanitySumcheckParams {
-        d: D,
-        log_k_chunk: LOG_K_CHUNK,
->>>>>>> ec0b7b80
         log_t: n_cycle_vars,
         gammas,
         r_address,
@@ -280,37 +152,10 @@
         virtual_poly: Some(VirtualPolynomial::LookupOutput),
     };
 
-<<<<<<< HEAD
-    BooleanitySumcheckVerifier::new(params)
-}
-
-pub fn new_ra_hamming_weight_verifier<F: JoltField, T: Transcript>(
-    transcript: &mut T,
-) -> HammingWeightSumcheckVerifier<F> {
-    let d = d();
-    let log_k_chunk = log_k_chunk();
-    let gamma_powers = transcript.challenge_scalar_powers(d);
-
-    let polynomial_types: Vec<CommittedPolynomial> =
-        (0..d).map(CommittedPolynomial::InstructionRa).collect();
-
-    let params = HammingWeightSumcheckParams {
-        d,
-        num_rounds: log_k_chunk,
-        gamma_powers,
-        polynomial_types,
-        sumcheck_id: SumcheckId::InstructionHammingWeight,
-        virtual_poly: Some(VirtualPolynomial::LookupOutput),
-        r_cycle_sumcheck_id: SumcheckId::SpartanOuter,
-    };
-
-    HammingWeightSumcheckVerifier::new(params)
-=======
     (
         HammingWeightSumcheckVerifier::new(hamming_weight_params),
         BooleanitySumcheckVerifier::new(booleanity_params),
     )
->>>>>>> ec0b7b80
 }
 
 #[tracing::instrument(skip_all, name = "instruction_lookups::compute_instruction_h_indices")]
@@ -336,12 +181,7 @@
 fn compute_ra_evals<F: JoltField>(
     trace: &[Cycle],
     opening_accumulator: &ProverOpeningAccumulator<F>,
-<<<<<<< HEAD
 ) -> Vec<Vec<F>> {
-    let (_, _, trace, _, _) = state_manager.get_prover_data();
-=======
-) -> [Vec<F>; D] {
->>>>>>> ec0b7b80
     let (r_cycle, _) = opening_accumulator
         .get_virtual_polynomial_opening(VirtualPolynomial::LookupOutput, SumcheckId::SpartanOuter);
     let eq_r_cycle = EqPolynomial::evals(&r_cycle.r);
