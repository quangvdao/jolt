use std::collections::HashMap;

use crate::field::JoltField;
use crate::poly::commitment::commitment_scheme::CommitmentScheme;
use crate::poly::commitment::dory::DoryGlobals;
use crate::poly::multilinear_polynomial::MultilinearPolynomial;
use crate::subprotocols::sumcheck::{BatchedSumcheck, SumcheckInstance};
use crate::transcripts::Transcript;
#[cfg(not(target_arch = "wasm32"))]
use crate::utils::profiling::print_current_memory_usage;
#[cfg(feature = "allocative")]
use crate::utils::profiling::print_data_structure_heap_usage;
#[cfg(feature = "allocative")]
use crate::utils::profiling::write_flamegraph_svg;
use crate::utils::thread::drop_in_background_thread;
use crate::zkvm::bytecode::BytecodeDag;
use crate::zkvm::dag::proof_serialization::JoltProof;
use crate::zkvm::dag::stage::SumcheckStages;
use crate::zkvm::dag::state_manager::{ProofData, ProofKeys, StateManager};
use crate::zkvm::instruction_lookups::LookupsDag;
use crate::zkvm::ram::RamDag;
use crate::zkvm::registers::RegistersDag;
use crate::zkvm::spartan::SpartanDag;
use crate::zkvm::witness::{
    compute_d_parameter, AllCommittedPolynomials, CommittedPolynomial, DTH_ROOT_OF_K,
};
use crate::zkvm::ProverDebugInfo;
#[cfg(feature = "allocative")]
use allocative::FlameGraphBuilder;
use anyhow::Context;

pub enum JoltDAG {}

impl JoltDAG {
    #[allow(clippy::type_complexity)]
    #[tracing::instrument(skip_all, name = "JoltDAG::prove")]
    pub fn prove<
        'a,
        F: JoltField,
        ProofTranscript: Transcript,
        PCS: CommitmentScheme<Field = F>,
    >(
        mut state_manager: StateManager<'a, F, ProofTranscript, PCS>,
    ) -> Result<
        (
            JoltProof<F, PCS, ProofTranscript>,
            Option<ProverDebugInfo<F, ProofTranscript, PCS>>,
        ),
        anyhow::Error,
    > {
        state_manager.fiat_shamir_preamble();

        // Initialize DoryGlobals at the beginning to keep it alive for the entire proof
        let (preprocessing, trace, _, _) = state_manager.get_prover_data();
        let trace_length = trace.len();
        let padded_trace_length = trace_length.next_power_of_two();

        tracing::info!("bytecode size: {}", preprocessing.shared.bytecode.code_size);

        let ram_K = state_manager.ram_K;
        let bytecode_d = preprocessing.shared.bytecode.d;

        // Commit to untrusted_advice
        let _untrusted_advice_opening_proof_hints =
            if !state_manager.program_io.untrusted_advice.is_empty() {
                let _guard = DoryGlobals::initialize(
                    1,
                    state_manager
                        .program_io
                        .memory_layout
                        .max_untrusted_advice_size as usize
                        / 8,
                );
                let hints = Self::commit_untrusted_advice(&mut state_manager);
                Some(hints)
            } else {
                None
            };

        let _guard = (
            DoryGlobals::initialize(DTH_ROOT_OF_K, padded_trace_length),
            AllCommittedPolynomials::initialize(compute_d_parameter(ram_K), bytecode_d),
        );

        // Generate and commit to all witness polynomials
        let opening_proof_hints = Self::generate_and_commit_polynomials(&mut state_manager)?;

        // Append commitments to transcript
        let commitments = state_manager.get_commitments();
        let transcript = state_manager.get_transcript();
        for commitment in commitments.borrow().iter() {
            transcript.borrow_mut().append_serializable(commitment);
        }
        drop(commitments);

        // Append untrusted_advice commitment to transcript if it exists
        if let Some(ref untrusted_advice_commitment) = state_manager.untrusted_advice_commitment {
            transcript
                .borrow_mut()
                .append_serializable(untrusted_advice_commitment);
        }

        if !state_manager.program_io.trusted_advice.is_empty() {
            Self::compute_trusted_advice_poly(&mut state_manager);
            transcript
                .borrow_mut()
                .append_serializable(state_manager.trusted_advice_commitment.as_ref().unwrap());
        }

        // Stage 1:
        #[cfg(not(target_arch = "wasm32"))]
        print_current_memory_usage("Stage 1 baseline");
        let span = tracing::span!(tracing::Level::INFO, "Stage 1 sumchecks");
        let _guard = span.enter();

        let (_, trace, _, _) = state_manager.get_prover_data();
        let padded_trace_length = trace.len().next_power_of_two();
        let mut spartan_dag = SpartanDag::<F>::new(padded_trace_length);
        let mut lookups_dag = LookupsDag::default();
        let mut registers_dag = RegistersDag::default();
        let mut ram_dag = RamDag::new_prover(&state_manager);
        let mut bytecode_dag = BytecodeDag::default();

        tracing::info!("Stage 1 proving (univariate skip first round)");
        spartan_dag
            .stage1_first_round_prove(&mut state_manager)
            .context("Stage 1 univariate skip first round")?;

        // Batch the stage1 remainder instances (outer-remaining + extras)
        let mut remainder_instances: Vec<_> = spartan_dag
            .stage1_remainder_prover_instances(&mut state_manager)
            .into_iter()
            .collect();
        let remainder_instances_mut: Vec<&mut dyn SumcheckInstance<F, ProofTranscript>> =
            remainder_instances
                .iter_mut()
                .map(|instance| &mut **instance as &mut dyn SumcheckInstance<F, ProofTranscript>)
                .collect();

        let transcript = state_manager.get_transcript();
        let accumulator = state_manager.get_prover_accumulator();
        tracing::info!("Stage 1 proving (remainder batch)");
        let (stage1_remainder_proof, _r_stage1) = BatchedSumcheck::prove(
            remainder_instances_mut,
            Some(accumulator.clone()),
            &mut *transcript.borrow_mut(),
        );

        state_manager.proofs.borrow_mut().insert(
            ProofKeys::Stage1Sumcheck,
            ProofData::SumcheckProof(stage1_remainder_proof),
        );

        drop(_guard);
        drop(span);

        // Stage 2:
        #[cfg(not(target_arch = "wasm32"))]
        print_current_memory_usage("Stage 2 baseline");
        let span = tracing::span!(tracing::Level::INFO, "Stage 2 sumchecks");
        let _guard = span.enter();

        let mut stage2_instances: Vec<_> = std::iter::empty()
            .chain(spartan_dag.stage2_prover_instances(&mut state_manager))
            .chain(registers_dag.stage2_prover_instances(&mut state_manager))
            .chain(ram_dag.stage2_prover_instances(&mut state_manager))
            .chain(lookups_dag.stage2_prover_instances(&mut state_manager))
            .chain(bytecode_dag.stage2_prover_instances(&mut state_manager))
            .collect();

        #[cfg(feature = "allocative")]
        {
            let mut flamegraph = FlameGraphBuilder::default();
            for sumcheck in stage2_instances.iter() {
                sumcheck.update_flamegraph(&mut flamegraph);
            }
            write_flamegraph_svg(flamegraph, "stage2_start_flamechart.svg");
        }

        let stage2_instances_mut: Vec<&mut dyn SumcheckInstance<F, ProofTranscript>> =
            stage2_instances
                .iter_mut()
                .map(|instance| &mut **instance as &mut dyn SumcheckInstance<F, ProofTranscript>)
                .collect();

        let transcript = state_manager.get_transcript();
        let accumulator = state_manager.get_prover_accumulator();
        tracing::info!("Stage 2 proving");
        let (stage2_proof, _r_stage2) = BatchedSumcheck::prove(
            stage2_instances_mut,
            Some(accumulator.clone()),
            &mut *transcript.borrow_mut(),
        );

        state_manager.proofs.borrow_mut().insert(
            ProofKeys::Stage2Sumcheck,
            ProofData::SumcheckProof(stage2_proof),
        );

        #[cfg(feature = "allocative")]
        {
            let mut flamegraph = FlameGraphBuilder::default();
            for sumcheck in stage2_instances.iter() {
                sumcheck.update_flamegraph(&mut flamegraph);
            }
            write_flamegraph_svg(flamegraph, "stage2_end_flamechart.svg");
        }

        drop_in_background_thread(stage2_instances);

        drop(_guard);
        drop(span);

        // Stage 3:
        #[cfg(not(target_arch = "wasm32"))]
        print_current_memory_usage("Stage 3 baseline");
        let span = tracing::span!(tracing::Level::INFO, "Stage 3 sumchecks");
        let _guard = span.enter();

        let mut stage3_instances: Vec<_> = std::iter::empty()
            .chain(spartan_dag.stage3_prover_instances(&mut state_manager))
            .chain(registers_dag.stage3_prover_instances(&mut state_manager))
            .chain(lookups_dag.stage3_prover_instances(&mut state_manager))
            .chain(ram_dag.stage3_prover_instances(&mut state_manager))
            .collect();

        #[cfg(feature = "allocative")]
        {
            let mut flamegraph = FlameGraphBuilder::default();
            for sumcheck in stage3_instances.iter() {
                sumcheck.update_flamegraph(&mut flamegraph);
            }
            write_flamegraph_svg(flamegraph, "stage3_start_flamechart.svg");
        }

        let stage3_instances_mut: Vec<&mut dyn SumcheckInstance<F, ProofTranscript>> =
            stage3_instances
                .iter_mut()
                .map(|instance| &mut **instance as &mut dyn SumcheckInstance<F, ProofTranscript>)
                .collect();

        tracing::info!("Stage 3 proving");
        let (stage3_proof, _r_stage3) = BatchedSumcheck::prove(
            stage3_instances_mut,
            Some(accumulator.clone()),
            &mut *transcript.borrow_mut(),
        );

        state_manager.proofs.borrow_mut().insert(
            ProofKeys::Stage3Sumcheck,
            ProofData::SumcheckProof(stage3_proof),
        );

        #[cfg(feature = "allocative")]
        {
            let mut flamegraph = FlameGraphBuilder::default();
            for sumcheck in stage3_instances.iter() {
                sumcheck.update_flamegraph(&mut flamegraph);
            }
            write_flamegraph_svg(flamegraph, "stage3_end_flamechart.svg");
        }

        drop_in_background_thread(stage3_instances);

        drop(_guard);
        drop(span);

        // Stage 4:
        #[cfg(not(target_arch = "wasm32"))]
        print_current_memory_usage("Stage 4 baseline");
        let span = tracing::span!(tracing::Level::INFO, "Stage 4 sumchecks");
        let _guard = span.enter();

        let mut stage4_instances: Vec<_> = std::iter::empty()
            .chain(registers_dag.stage4_prover_instances(&mut state_manager))
            .chain(ram_dag.stage4_prover_instances(&mut state_manager))
            .collect();

        #[cfg(feature = "allocative")]
        {
            let mut flamegraph = FlameGraphBuilder::default();
            for sumcheck in stage4_instances.iter() {
                sumcheck.update_flamegraph(&mut flamegraph);
            }
            write_flamegraph_svg(flamegraph, "stage4_start_flamechart.svg");
        }

        let stage4_instances_mut: Vec<&mut dyn SumcheckInstance<F, ProofTranscript>> =
            stage4_instances
                .iter_mut()
                .map(|instance| &mut **instance as &mut dyn SumcheckInstance<F, ProofTranscript>)
                .collect();

        tracing::info!("Stage 4 proving");
        let (stage4_proof, _r_stage4) = BatchedSumcheck::prove(
            stage4_instances_mut,
            Some(accumulator.clone()),
            &mut *transcript.borrow_mut(),
        );

        state_manager.proofs.borrow_mut().insert(
            ProofKeys::Stage4Sumcheck,
            ProofData::SumcheckProof(stage4_proof),
        );

        #[cfg(feature = "allocative")]
        {
            let mut flamegraph = FlameGraphBuilder::default();
            for sumcheck in stage4_instances.iter() {
                sumcheck.update_flamegraph(&mut flamegraph);
            }
            write_flamegraph_svg(flamegraph, "stage4_end_flamechart.svg");
        }

        drop_in_background_thread(stage4_instances);

        drop(_guard);
        drop(span);

        // Stage 5:
        #[cfg(not(target_arch = "wasm32"))]
        print_current_memory_usage("Stage 5 baseline");
        let span = tracing::span!(tracing::Level::INFO, "Stage 5 sumchecks");
        let _guard = span.enter();

        let mut stage5_instances: Vec<_> = std::iter::empty()
            .chain(registers_dag.stage5_prover_instances(&mut state_manager))
            .chain(ram_dag.stage5_prover_instances(&mut state_manager))
            .chain(lookups_dag.stage5_prover_instances(&mut state_manager))
            .collect();

        #[cfg(feature = "allocative")]
        {
            let mut flamegraph = FlameGraphBuilder::default();
            for sumcheck in stage5_instances.iter() {
                sumcheck.update_flamegraph(&mut flamegraph);
            }
            write_flamegraph_svg(flamegraph, "stage5_start_flamechart.svg");
        }

        let stage5_instances_mut: Vec<&mut dyn SumcheckInstance<F, ProofTranscript>> =
            stage5_instances
                .iter_mut()
                .map(|instance| &mut **instance as &mut dyn SumcheckInstance<F, ProofTranscript>)
                .collect();

        tracing::info!("Stage 5 proving");
        let (stage5_proof, _r_stage5) = BatchedSumcheck::prove(
            stage5_instances_mut,
            Some(accumulator.clone()),
            &mut *transcript.borrow_mut(),
        );

        state_manager.proofs.borrow_mut().insert(
            ProofKeys::Stage5Sumcheck,
            ProofData::SumcheckProof(stage5_proof),
        );

        #[cfg(feature = "allocative")]
        {
            let mut flamegraph = FlameGraphBuilder::default();
            for sumcheck in stage5_instances.iter() {
                sumcheck.update_flamegraph(&mut flamegraph);
            }
            write_flamegraph_svg(flamegraph, "stage5_end_flamechart.svg");
        }

        drop_in_background_thread(stage5_instances);

        drop(_guard);
        drop(span);

        // Stage 6:
        #[cfg(not(target_arch = "wasm32"))]
        print_current_memory_usage("Stage 6 baseline");
        let span = tracing::span!(tracing::Level::INFO, "Stage 6 sumchecks");
        let _guard = span.enter();

        let mut stage6_instances: Vec<_> = std::iter::empty()
            .chain(bytecode_dag.stage6_prover_instances(&mut state_manager))
            .chain(ram_dag.stage6_prover_instances(&mut state_manager))
            .chain(lookups_dag.stage6_prover_instances(&mut state_manager))
            .collect();

        #[cfg(feature = "allocative")]
        {
            let mut flamegraph = FlameGraphBuilder::default();
            for sumcheck in stage6_instances.iter() {
                sumcheck.update_flamegraph(&mut flamegraph);
            }
            write_flamegraph_svg(flamegraph, "stage6_start_flamechart.svg");
        }

        let stage6_instances_mut: Vec<&mut dyn SumcheckInstance<F, ProofTranscript>> =
            stage6_instances
                .iter_mut()
                .map(|instance| &mut **instance as &mut dyn SumcheckInstance<F, ProofTranscript>)
                .collect();

        tracing::info!("Stage 6 proving");
        let (stage6_proof, _r_stage6) = BatchedSumcheck::prove(
            stage6_instances_mut,
            Some(accumulator.clone()),
            &mut *transcript.borrow_mut(),
        );

        state_manager.proofs.borrow_mut().insert(
            ProofKeys::Stage6Sumcheck,
            ProofData::SumcheckProof(stage6_proof),
        );

        #[cfg(feature = "allocative")]
        {
            let mut flamegraph = FlameGraphBuilder::default();
            for sumcheck in stage6_instances.iter() {
                sumcheck.update_flamegraph(&mut flamegraph);
            }
            write_flamegraph_svg(flamegraph, "stage6_end_flamechart.svg");
        }

        drop_in_background_thread(stage6_instances);

        drop(_guard);
        drop(span);

        // Batch-prove all openings (Stage 7)
        let (_, trace, _, _) = state_manager.get_prover_data();

        let all_polys: Vec<CommittedPolynomial> =
            AllCommittedPolynomials::iter().copied().collect();
        let polynomials_map =
            CommittedPolynomial::generate_witness_batch(&all_polys, preprocessing, trace);

        #[cfg(feature = "allocative")]
        print_data_structure_heap_usage("Committed polynomials map", &polynomials_map);

        #[cfg(not(target_arch = "wasm32"))]
        print_current_memory_usage("Stage 7 baseline");

        tracing::info!("Stage 7 proving");

        // Generate trusted_advice opening proofs
        if !state_manager.program_io.trusted_advice.is_empty() {
            let proof = Self::generate_trusted_advice_proof(
                &mut state_manager,
                &preprocessing.generators,
                &mut *transcript.borrow_mut(),
            );
            state_manager.proofs.borrow_mut().insert(
                ProofKeys::TrustedAdviceProof,
                ProofData::OpeningProof(proof),
            );
        }

        // Generate untrusted_advice opening proofs
        if !state_manager.program_io.untrusted_advice.is_empty() {
            let proof = Self::generate_untrusted_advice_proof(
                &mut state_manager,
                &preprocessing.generators,
                &mut *transcript.borrow_mut(),
            );
            state_manager.proofs.borrow_mut().insert(
                ProofKeys::UntrustedAdviceProof,
                ProofData::OpeningProof(proof),
            );
        }

        let opening_proof = accumulator.borrow_mut().reduce_and_prove(
            polynomials_map,
            opening_proof_hints,
            &preprocessing.generators,
            &mut *transcript.borrow_mut(),
        );

        state_manager.proofs.borrow_mut().insert(
            ProofKeys::ReducedOpeningProof,
            ProofData::ReducedOpeningProof(opening_proof),
        );

        #[cfg(test)]
        assert!(
            state_manager
                .get_prover_accumulator()
                .borrow()
                .appended_virtual_openings
                .borrow()
                .is_empty(),
            "Not all virtual openings have been proven, missing: {:?}",
            state_manager
                .get_prover_accumulator()
                .borrow()
                .appended_virtual_openings
                .borrow()
        );

        #[cfg(test)]
        let debug_info = {
            let transcript = state_manager.transcript.take();
            let opening_accumulator = state_manager.get_prover_accumulator().borrow().clone();
            Some(ProverDebugInfo {
                transcript,
                opening_accumulator,
                prover_setup: preprocessing.generators.clone(),
            })
        };
        #[cfg(not(test))]
        let debug_info = None;

        let proof = JoltProof::from_prover_state_manager(state_manager);

        Ok((proof, debug_info))
    }

    #[tracing::instrument(skip_all, name = "JoltDAG::verify")]
    pub fn verify<
        'a,
        F: JoltField,
        ProofTranscript: Transcript,
        PCS: CommitmentScheme<Field = F>,
    >(
        mut state_manager: StateManager<'a, F, ProofTranscript, PCS>,
    ) -> Result<(), anyhow::Error> {
        state_manager.fiat_shamir_preamble();

        let ram_K = state_manager.ram_K;
        let bytecode_d = state_manager.get_verifier_data().0.shared.bytecode.d;
        let _guard = AllCommittedPolynomials::initialize(compute_d_parameter(ram_K), bytecode_d);

        // Append commitments to transcript
        let commitments = state_manager.get_commitments();
        let transcript = state_manager.get_transcript();
        for commitment in commitments.borrow().iter() {
            transcript.borrow_mut().append_serializable(commitment);
        }

        // Append untrusted advice commitment to transcript
        if let Some(ref untrusted_advice_commitment) = state_manager.untrusted_advice_commitment {
            transcript
                .borrow_mut()
                .append_serializable(untrusted_advice_commitment);
        }
        // Append trusted advice commitment to transcript
        if let Some(ref trusted_advice_commitment) = state_manager.trusted_advice_commitment {
            transcript
                .borrow_mut()
                .append_serializable(trusted_advice_commitment);
        }

        // Stage 1:
        let padded_trace_length = {
            let (_, _, trace_length) = state_manager.get_verifier_data();
            trace_length.next_power_of_two()
        };
        let mut spartan_dag = SpartanDag::<F>::new(padded_trace_length);
        let mut lookups_dag = LookupsDag::default();
        let mut registers_dag = RegistersDag::default();
        let mut ram_dag = RamDag::new_verifier(&state_manager);
        let mut bytecode_dag = BytecodeDag::default();
        spartan_dag
            .stage1_first_round_verify(&mut state_manager)
            .context("Stage 1 univariate skip first round")?;

        let stage1_remainder_instances: Vec<_> = spartan_dag
            .stage1_remainder_verifier_instances(&mut state_manager)
            .into_iter()
            .collect();
        let stage1_remainder_instances_ref: Vec<&dyn SumcheckInstance<F, ProofTranscript>> =
            stage1_remainder_instances
                .iter()
                .map(|instance| &**instance as &dyn SumcheckInstance<F, ProofTranscript>)
                .collect();

        let proofs = state_manager.proofs.borrow();
        let stage1_remainder_proof = proofs
            .get(&ProofKeys::Stage1Sumcheck)
            .expect("Stage 1 remainder proof not found");
        let stage1_remainder_proof = match stage1_remainder_proof {
            ProofData::SumcheckProof(proof) => proof,
            _ => panic!("Invalid proof type for stage 1 remainder"),
        };

        let transcript = state_manager.get_transcript();
        let opening_accumulator = state_manager.get_verifier_accumulator();
        let _r_stage1 = BatchedSumcheck::verify(
            stage1_remainder_proof,
            stage1_remainder_instances_ref,
            Some(opening_accumulator.clone()),
            &mut *transcript.borrow_mut(),
        )
        .context("Stage 1 remainder")?;

        // Release immutable borrow of proofs before taking &mut state_manager below
        drop(proofs);

        // Stage 2:
        let stage2_instances: Vec<_> = std::iter::empty()
            .chain(spartan_dag.stage2_verifier_instances(&mut state_manager))
            .chain(ram_dag.stage2_verifier_instances(&mut state_manager))
            .chain(lookups_dag.stage2_verifier_instances(&mut state_manager))
            .chain(bytecode_dag.stage2_verifier_instances(&mut state_manager))
            .collect();
        let stage2_instances_ref: Vec<&dyn SumcheckInstance<F, ProofTranscript>> = stage2_instances
            .iter()
            .map(|instance| &**instance as &dyn SumcheckInstance<F, ProofTranscript>)
            .collect();

        let proofs = state_manager.proofs.borrow();
        let stage2_proof_data = proofs
            .get(&ProofKeys::Stage2Sumcheck)
            .expect("Stage 2 sumcheck proof not found");
        let stage2_proof = match stage2_proof_data {
            ProofData::SumcheckProof(proof) => proof,
            _ => panic!("Invalid proof type for stage 2"),
        };

        let transcript = state_manager.get_transcript();
        let opening_accumulator = state_manager.get_verifier_accumulator();
        let _r_stage2 = BatchedSumcheck::verify(
            stage2_proof,
            stage2_instances_ref,
            Some(opening_accumulator.clone()),
            &mut *transcript.borrow_mut(),
        )
        .context("Stage 2")?;

        drop(proofs);

        // Stage 3:
        let stage3_instances: Vec<_> = std::iter::empty()
            .chain(spartan_dag.stage3_verifier_instances(&mut state_manager))
            .chain(lookups_dag.stage3_verifier_instances(&mut state_manager))
            .chain(ram_dag.stage3_verifier_instances(&mut state_manager))
            .collect();
        let stage3_instances_ref: Vec<&dyn SumcheckInstance<F, ProofTranscript>> = stage3_instances
            .iter()
            .map(|instance| &**instance as &dyn SumcheckInstance<F, ProofTranscript>)
            .collect();

        let proofs = state_manager.proofs.borrow();
        let stage3_proof_data = proofs
            .get(&ProofKeys::Stage3Sumcheck)
            .expect("Stage 3 sumcheck proof not found");
        let stage3_proof = match stage3_proof_data {
            ProofData::SumcheckProof(proof) => proof,
            _ => panic!("Invalid proof type for stage 3"),
        };

        let _r_stage3 = BatchedSumcheck::verify(
            stage3_proof,
            stage3_instances_ref,
            Some(opening_accumulator.clone()),
            &mut *transcript.borrow_mut(),
        )
        .context("Stage 3")?;

        drop(proofs);

        // Stage 4:
        let stage4_instances: Vec<_> = std::iter::empty()
            .chain(registers_dag.stage4_verifier_instances(&mut state_manager))
            .chain(ram_dag.stage4_verifier_instances(&mut state_manager))
            .collect();
        let stage4_instances_ref: Vec<&dyn SumcheckInstance<F, ProofTranscript>> = stage4_instances
            .iter()
            .map(|instance| &**instance as &dyn SumcheckInstance<F, ProofTranscript>)
            .collect();

        let proofs = state_manager.proofs.borrow();
        let stage4_proof_data = proofs
            .get(&ProofKeys::Stage4Sumcheck)
            .expect("Stage 4 sumcheck proof not found");
        let stage4_proof = match stage4_proof_data {
            ProofData::SumcheckProof(proof) => proof,
            _ => panic!("Invalid proof type for stage 4"),
        };

        let _r_stage4 = BatchedSumcheck::verify(
            stage4_proof,
            stage4_instances_ref,
            Some(opening_accumulator.clone()),
            &mut *transcript.borrow_mut(),
        )
        .context("Stage 4")?;

<<<<<<< HEAD
        // Re-acquire verifier preprocessing when needed, to avoid holding immutable borrows across &mut uses
        let (preprocessing, _, _) = state_manager.get_verifier_data();
=======
        drop(proofs);

        // Stage 5:
        let stage5_instances: Vec<_> = std::iter::empty()
            .chain(registers_dag.stage5_verifier_instances(&mut state_manager))
            .chain(ram_dag.stage5_verifier_instances(&mut state_manager))
            .chain(lookups_dag.stage5_verifier_instances(&mut state_manager))
            .collect();
        let stage5_instances_ref: Vec<&dyn SumcheckInstance<F, ProofTranscript>> = stage5_instances
            .iter()
            .map(|instance| &**instance as &dyn SumcheckInstance<F, ProofTranscript>)
            .collect();

        let proofs = state_manager.proofs.borrow();
        let stage5_proof_data = proofs
            .get(&ProofKeys::Stage5Sumcheck)
            .expect("Stage 5 sumcheck proof not found");
        let stage5_proof = match stage5_proof_data {
            ProofData::SumcheckProof(proof) => proof,
            _ => panic!("Invalid proof type for stage 5"),
        };

        let _r_stage5 = BatchedSumcheck::verify(
            stage5_proof,
            stage5_instances_ref,
            Some(opening_accumulator.clone()),
            &mut *transcript.borrow_mut(),
        )
        .context("Stage 5")?;

        drop(proofs);

        // Stage 6:
        let stage6_instances: Vec<_> = std::iter::empty()
            .chain(bytecode_dag.stage6_verifier_instances(&mut state_manager))
            .chain(ram_dag.stage6_verifier_instances(&mut state_manager))
            .chain(lookups_dag.stage6_verifier_instances(&mut state_manager))
            .collect();
        let stage6_instances_ref: Vec<&dyn SumcheckInstance<F, ProofTranscript>> = stage6_instances
            .iter()
            .map(|instance| &**instance as &dyn SumcheckInstance<F, ProofTranscript>)
            .collect();

        let proofs = state_manager.proofs.borrow();
        let stage6_proof_data = proofs
            .get(&ProofKeys::Stage6Sumcheck)
            .expect("Stage 6 sumcheck proof not found");
        let stage6_proof = match stage6_proof_data {
            ProofData::SumcheckProof(proof) => proof,
            _ => panic!("Invalid proof type for stage 6"),
        };

        let _r_stage6 = BatchedSumcheck::verify(
            stage6_proof,
            stage6_instances_ref,
            Some(opening_accumulator.clone()),
            &mut *transcript.borrow_mut(),
        )
        .context("Stage 6")?;
>>>>>>> b853ad0b

        // Verify trusted_advice opening proofs
        if state_manager.trusted_advice_commitment.is_some() {
            Self::verify_trusted_advice_proofs(
                &state_manager,
                &preprocessing.generators,
                &mut *transcript.borrow_mut(),
            )
            .context("Trusted advice proofs")?;
        }

        // Verify untrusted_advice opening proofs
        if state_manager.untrusted_advice_commitment.is_some() {
            Self::verify_untrusted_advice_proofs(
                &state_manager,
                &preprocessing.generators,
                &mut *transcript.borrow_mut(),
            )
            .context("Untrusted advice proofs")?;
        }

        // Batch-prove all openings (Stage 7)
        let batched_opening_proof = proofs
            .get(&ProofKeys::ReducedOpeningProof)
            .expect("Reduced opening proof not found");
        let batched_opening_proof = match batched_opening_proof {
            ProofData::ReducedOpeningProof(proof) => proof,
            _ => panic!("Invalid proof type for opening reduction"),
        };

        let mut commitments_map = HashMap::new();
        for polynomial in AllCommittedPolynomials::iter() {
            commitments_map.insert(
                *polynomial,
                commitments.borrow()[polynomial.to_index()].clone(),
            );
        }
        let accumulator = state_manager.get_verifier_accumulator();
        accumulator
            .borrow_mut()
            .reduce_and_verify(
                &preprocessing.generators,
                &mut commitments_map,
                batched_opening_proof,
                &mut *transcript.borrow_mut(),
            )
            .context("Stage 7")?;

        Ok(())
    }

    // Prover utility to commit to all the polynomials for the PCS
    #[tracing::instrument(skip_all)]
    fn generate_and_commit_polynomials<
        F: JoltField,
        ProofTranscript: Transcript,
        PCS: CommitmentScheme<Field = F>,
    >(
        prover_state_manager: &mut StateManager<F, ProofTranscript, PCS>,
    ) -> Result<HashMap<CommittedPolynomial, PCS::OpeningProofHint>, anyhow::Error> {
        let (preprocessing, trace, _program_io, _final_memory_state) =
            prover_state_manager.get_prover_data();

        let polys = AllCommittedPolynomials::iter().copied().collect::<Vec<_>>();
        let mut all_polys =
            CommittedPolynomial::generate_witness_batch(&polys, preprocessing, trace);

        let committed_polys: Vec<_> = AllCommittedPolynomials::iter()
            .filter_map(|poly| all_polys.remove(poly))
            .collect();

        let span = tracing::span!(tracing::Level::INFO, "commit to polynomials");
        let _guard = span.enter();

        let commit_results = PCS::batch_commit(&committed_polys, &preprocessing.generators);

        let (commitments, hints): (Vec<PCS::Commitment>, Vec<PCS::OpeningProofHint>) =
            commit_results.into_iter().unzip();
        drop(_guard);
        drop(span);
        let mut hint_map = HashMap::with_capacity(committed_polys.len());
        for (poly, hint) in AllCommittedPolynomials::iter().zip(hints) {
            hint_map.insert(*poly, hint);
        }

        prover_state_manager.set_commitments(commitments);

        drop_in_background_thread(committed_polys);

        Ok(hint_map)
    }

    fn commit_untrusted_advice<
        'a,
        F: JoltField,
        ProofTranscript: Transcript,
        PCS: CommitmentScheme<Field = F>,
    >(
        state_manager: &mut StateManager<'a, F, ProofTranscript, PCS>,
    ) -> Option<PCS::OpeningProofHint> {
        let (preprocessing, _, program_io, _) = state_manager.get_prover_data();

        if program_io.untrusted_advice.is_empty() {
            return None;
        }

        let mut initial_memory_state =
            vec![0; program_io.memory_layout.max_untrusted_advice_size as usize / 8];

        let mut index = 1;
        for chunk in program_io.untrusted_advice.chunks(8) {
            let mut word = [0u8; 8];
            for (i, byte) in chunk.iter().enumerate() {
                word[i] = *byte;
            }
            let word = u64::from_le_bytes(word);
            initial_memory_state[index] = word;
            index += 1;
        }

        let poly = MultilinearPolynomial::from(initial_memory_state);
        let (commitment, hint) = PCS::commit(&poly, &preprocessing.generators);

        if let Some(ref mut prover_state) = state_manager.prover_state {
            prover_state.untrusted_advice_polynomial = Some(poly);
        }

        state_manager.untrusted_advice_commitment = Some(commitment);
        Some(hint)
    }

    fn compute_trusted_advice_poly<
        'a,
        F: JoltField,
        ProofTranscript: Transcript,
        PCS: CommitmentScheme<Field = F>,
    >(
        state_manager: &mut StateManager<'a, F, ProofTranscript, PCS>,
    ) {
        let (_, _, program_io, _) = state_manager.get_prover_data();

        if program_io.trusted_advice.is_empty() {
            return;
        }

        let mut initial_memory_state =
            vec![0; program_io.memory_layout.max_trusted_advice_size as usize / 8];

        let mut index = 1;
        for chunk in program_io.trusted_advice.chunks(8) {
            let mut word = [0u8; 8];
            for (i, byte) in chunk.iter().enumerate() {
                word[i] = *byte;
            }
            let word = u64::from_le_bytes(word);
            initial_memory_state[index] = word;
            index += 1;
        }

        let poly = MultilinearPolynomial::from(initial_memory_state);

        if let Some(ref mut prover_state) = state_manager.prover_state {
            prover_state.trusted_advice_polynomial = Some(poly);
        }
    }

    fn generate_trusted_advice_proof<
        F: JoltField,
        ProofTranscript: Transcript,
        PCS: CommitmentScheme<Field = F>,
    >(
        state_manager: &mut StateManager<'_, F, ProofTranscript, PCS>,
        generators: &PCS::ProverSetup,
        transcript: &mut ProofTranscript,
    ) -> PCS::Proof {
        let prover_state = state_manager.prover_state.as_ref().unwrap();
        let trusted_advice_poly = prover_state.trusted_advice_polynomial.as_ref().unwrap();
        let accumulator = state_manager.get_prover_accumulator();
        let (point, _) = accumulator.borrow().get_trusted_advice_opening().unwrap();
        PCS::prove_without_hint(generators, trusted_advice_poly, &point.r, transcript)
    }

    fn generate_untrusted_advice_proof<
        F: JoltField,
        ProofTranscript: Transcript,
        PCS: CommitmentScheme<Field = F>,
    >(
        state_manager: &mut StateManager<'_, F, ProofTranscript, PCS>,
        generators: &PCS::ProverSetup,
        transcript: &mut ProofTranscript,
    ) -> PCS::Proof {
        let prover_state = state_manager.prover_state.as_ref().unwrap();
        let untrusted_advice_poly = prover_state.untrusted_advice_polynomial.as_ref().unwrap();
        let accumulator = state_manager.get_prover_accumulator();
        let (point, _) = accumulator.borrow().get_untrusted_advice_opening().unwrap();
        PCS::prove_without_hint(generators, untrusted_advice_poly, &point.r, transcript)
    }

    fn verify_trusted_advice_proofs<
        F: JoltField,
        ProofTranscript: Transcript,
        PCS: CommitmentScheme<Field = F>,
    >(
        state_manager: &StateManager<'_, F, ProofTranscript, PCS>,
        verifier_setup: &PCS::VerifierSetup,
        transcript: &mut ProofTranscript,
    ) -> Result<(), anyhow::Error> {
        let trusted_advice_commitment = state_manager.trusted_advice_commitment.as_ref().unwrap();
        let accumulator = state_manager.get_verifier_accumulator();

        let (point, eval) = accumulator.borrow().get_trusted_advice_opening().unwrap();
        let proof = match state_manager
            .proofs
            .borrow()
            .get(&ProofKeys::TrustedAdviceProof)
        {
            Some(ProofData::OpeningProof(proof)) => proof.clone(),
            _ => return Err(anyhow::anyhow!("Trusted advice proof not found")),
        };

        PCS::verify(
            &proof,
            verifier_setup,
            transcript,
            &point.r,
            &eval,
            trusted_advice_commitment,
        )
        .map_err(|e| anyhow::anyhow!("Trusted advice opening proof verification failed: {e:?}"))?;

        Ok(())
    }

    fn verify_untrusted_advice_proofs<
        F: JoltField,
        ProofTranscript: Transcript,
        PCS: CommitmentScheme<Field = F>,
    >(
        state_manager: &StateManager<'_, F, ProofTranscript, PCS>,
        verifier_setup: &PCS::VerifierSetup,
        transcript: &mut ProofTranscript,
    ) -> Result<(), anyhow::Error> {
        let untrusted_advice_commitment =
            state_manager.untrusted_advice_commitment.as_ref().unwrap();
        let accumulator = state_manager.get_verifier_accumulator();

        let (point, eval) = accumulator.borrow().get_untrusted_advice_opening().unwrap();
        let proof = match state_manager
            .proofs
            .borrow()
            .get(&ProofKeys::UntrustedAdviceProof)
        {
            Some(ProofData::OpeningProof(proof)) => proof.clone(),
            _ => return Err(anyhow::anyhow!("Untrusted advice proof not found")),
        };

        PCS::verify(
            &proof,
            verifier_setup,
            transcript,
            &point.r,
            &eval,
            untrusted_advice_commitment,
        )
        .map_err(|e| {
            anyhow::anyhow!("Untrusted advice opening proof verification failed: {e:?}")
        })?;

        Ok(())
    }
}<|MERGE_RESOLUTION|>--- conflicted
+++ resolved
@@ -682,10 +682,6 @@
         )
         .context("Stage 4")?;
 
-<<<<<<< HEAD
-        // Re-acquire verifier preprocessing when needed, to avoid holding immutable borrows across &mut uses
-        let (preprocessing, _, _) = state_manager.get_verifier_data();
-=======
         drop(proofs);
 
         // Stage 5:
@@ -745,7 +741,68 @@
             &mut *transcript.borrow_mut(),
         )
         .context("Stage 6")?;
->>>>>>> b853ad0b
+
+        // Re-acquire verifier preprocessing when needed before advice proofs to avoid borrow issues
+        let (preprocessing, _, _) = state_manager.get_verifier_data();
+        drop(proofs);
+
+        // Stage 5:
+        let stage5_instances: Vec<_> = std::iter::empty()
+            .chain(registers_dag.stage5_verifier_instances(&mut state_manager))
+            .chain(ram_dag.stage5_verifier_instances(&mut state_manager))
+            .chain(lookups_dag.stage5_verifier_instances(&mut state_manager))
+            .collect();
+        let stage5_instances_ref: Vec<&dyn SumcheckInstance<F, ProofTranscript>> = stage5_instances
+            .iter()
+            .map(|instance| &**instance as &dyn SumcheckInstance<F, ProofTranscript>)
+            .collect();
+
+        let proofs = state_manager.proofs.borrow();
+        let stage5_proof_data = proofs
+            .get(&ProofKeys::Stage5Sumcheck)
+            .expect("Stage 5 sumcheck proof not found");
+        let stage5_proof = match stage5_proof_data {
+            ProofData::SumcheckProof(proof) => proof,
+            _ => panic!("Invalid proof type for stage 5"),
+        };
+
+        let _r_stage5 = BatchedSumcheck::verify(
+            stage5_proof,
+            stage5_instances_ref,
+            Some(opening_accumulator.clone()),
+            &mut *transcript.borrow_mut(),
+        )
+        .context("Stage 5")?;
+
+        drop(proofs);
+
+        // Stage 6:
+        let stage6_instances: Vec<_> = std::iter::empty()
+            .chain(bytecode_dag.stage6_verifier_instances(&mut state_manager))
+            .chain(ram_dag.stage6_verifier_instances(&mut state_manager))
+            .chain(lookups_dag.stage6_verifier_instances(&mut state_manager))
+            .collect();
+        let stage6_instances_ref: Vec<&dyn SumcheckInstance<F, ProofTranscript>> = stage6_instances
+            .iter()
+            .map(|instance| &**instance as &dyn SumcheckInstance<F, ProofTranscript>)
+            .collect();
+
+        let proofs = state_manager.proofs.borrow();
+        let stage6_proof_data = proofs
+            .get(&ProofKeys::Stage6Sumcheck)
+            .expect("Stage 6 sumcheck proof not found");
+        let stage6_proof = match stage6_proof_data {
+            ProofData::SumcheckProof(proof) => proof,
+            _ => panic!("Invalid proof type for stage 6"),
+        };
+
+        let _r_stage6 = BatchedSumcheck::verify(
+            stage6_proof,
+            stage6_instances_ref,
+            Some(opening_accumulator.clone()),
+            &mut *transcript.borrow_mut(),
+        )
+        .context("Stage 6")?;
 
         // Verify trusted_advice opening proofs
         if state_manager.trusted_advice_commitment.is_some() {
