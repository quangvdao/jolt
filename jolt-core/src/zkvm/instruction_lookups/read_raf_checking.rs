--- conflicted
+++ resolved
@@ -49,88 +49,26 @@
 
 use rayon::iter::{IndexedParallelIterator, ParallelIterator};
 
-// Instruction Lookups Read+RAF sumcheck
-//
-// Proves an address-and-cycle routed aggregation equality of the form:
-//   Σ_{a ∈ {0,1}^{log K}} Σ_{c ∈ {0,1}^{log T}}
-//     EQ(r_addr, a) · EQ(r_cycle, c) · RA(a, c) · V(a)
-//   = rv_claim + γ² · (left_operand_claim + γ · right_operand_claim),
-// where RA(a, c) := 1[lookup_address(c) = a] routes cycle c to address a.
-// rv uses EQ(r_cycle, c) + γ·EQ(r_cycle_branch, c); raf uses EQ(r_cycle, c).
-//
-// The per-address value V(a) is defined as:
-//   V(a) = Σ_t flag_t · Table_t(a)
-//          + (1 - raf_flag) · (γ² · Left(a) + γ³ · Right(a))
-//          + raf_flag · γ³ · Int(a)
-//
-// This combines two independent components:
-//   1. Table lookups: Σ_t flag_t · Table_t(a) - the instruction lookup table value at address a
-//   2. Operand lookups: One of two cases based on raf_flag:
-//      - If raf_flag = 0 (interleaved operands): γ · Left(a) + γ^2 · Right(a)
-//      - If raf_flag = 1 (identity lookups): γ^2 · Int(a)
-//
-// These components are summed because both table lookups AND operand lookups happen
-// for each instruction cycle - they are not mutually exclusive.
-
 const DEGREE: usize = 3;
 
 #[derive(Allocative)]
 struct ReadRafProverState<F: JoltField> {
-<<<<<<< HEAD
-    /// ra_acc[c] = Π_{i<phase} v[prefix_i(lookup_address(c))]. Materializes to RA after all address rounds.
-    ra_acc: Option<Vec<F>>,
-    /// RA(a, c) = 1[lookup_address(c) = a]. Materialized from ra_acc at phase boundary.
-=======
->>>>>>> b4bde6d3
     ra: Option<MultilinearPolynomial<F>>,
-    /// Sumcheck challenges, first LOG_K address bits then log_T cycle bits.
     r: Vec<F::Challenge>,
 
-    /// lookup_indices[c] = lookup_address(c) as LookupBits. Primary cycle indexing.
     lookup_indices: Vec<LookupBits>,
-<<<<<<< HEAD
-    /// Pre-sorted: {(c, addr) : table(c) = t}. Avoids enumeration during suffix computation.
-    lookup_indices_by_table: Vec<Vec<(usize, LookupBits)>>,
-    /// {(c, addr) : is_interleaved_operands(c) = true}. Drives operand Q initialization.
-    lookup_indices_uninterleave: Vec<(usize, LookupBits)>,
-    /// {(c, addr) : is_interleaved_operands(c) = false}. Drives identity Q initialization.
-    lookup_indices_identity: Vec<(usize, LookupBits)>,
-    /// is_interleaved_operands[c] controls RAF contribution weights: true → γ²·Left + γ³·Right; false → γ³·Int.
-=======
     lookup_indices_by_table: Vec<Vec<usize>>,
     lookup_indices_uninterleave: Vec<usize>,
     lookup_indices_identity: Vec<usize>,
->>>>>>> b4bde6d3
     is_interleaved_operands: Vec<bool>,
-    /// lookup_tables[c] = table used at cycle c. Consumed at phase switch.
     #[allocative(skip)]
     lookup_tables: Vec<Option<LookupTables<XLEN>>>,
 
-    /// stores the prefix MLE cached after binding each pair of address variables
-    /// (i.e., every two rounds, incorporating r_x and r_y).
     prefix_checkpoints: Vec<PrefixCheckpoint<F>>,
-    /// suffix_polys[t][s] = Σ_c u_evals_rv[c]·suffix_s(addr_suffix(c)) where table(c)=t.
     suffix_polys: Vec<Vec<DensePolynomial<F>>>,
-<<<<<<< HEAD
-    /// v[u] = eq(r_addr[0..i-1], u). Reset for each phase
-    v: ExpandingTable<F>,
-    /// u_evals_rv[c] = (eq(r_cycle, c) + γ·eq(r_cycle_branch, c)) · Π_{i<phase} v[prefix_i(addr(c))].
-    /// Condensation buffer for the table-lookup (rv) component.
-=======
     v: [ExpandingTable<F>; PHASES],
->>>>>>> b4bde6d3
     u_evals_rv: Vec<F>,
-    /// u_evals_raf[c] = eq(r_cycle, c) · Π_{i<phase} v[prefix_i(addr(c))].
-    /// Condensation buffer for the RAF/operand component.
     u_evals_raf: Vec<F>,
-<<<<<<< HEAD
-    /// eq(r_cycle, j) + γ·eq(r_cycle_branch, j). Pre-computed before phase 1; bound High→Low
-    /// in phase 2 to match cycle sumcheck order.
-    eq_r_cycle_rv: MultilinearPolynomial<F>,
-    /// eq(r_cycle, j). Pre-computed before phase 1; bound High→Low in phase 2 to match cycle
-    /// sumcheck order.
-    eq_r_cycle_raf: MultilinearPolynomial<F>,
-=======
 
     // State related to Gruen EQ optimization
     eq_r_spartan: GruenSplitEqPolynomial<F>,
@@ -139,18 +77,12 @@
     prev_claim_branch: Option<F>,
     prev_round_poly_spartan: Option<UniPoly<F>>,
     prev_round_poly_branch: Option<UniPoly<F>>,
->>>>>>> b4bde6d3
-
-    /// Registry tracking P(r_prefix) evaluations across all prefix types.
+
     prefix_registry: PrefixRegistry<F>,
-    /// Right(a) = Σ_{i: rs2(i)=a} 2^i. Split at LOG_M for prefix-suffix decomposition.
     right_operand_ps: PrefixSuffixDecomposition<F, 2>,
-    /// Left(a) = Σ_{i: rs1(i)=a} 2^i. Shares uninterleave indices with right_operand_ps.
     left_operand_ps: PrefixSuffixDecomposition<F, 2>,
-    /// Int(a) = Σ_{j=0}^{log K-1} 2^j·a_j. Identity polynomial for RAF.
     identity_ps: PrefixSuffixDecomposition<F, 2>,
 
-    /// V(a) = Σ_t flag_t·Table_t(a). Computed after address rounds; operands are separate.
     combined_val_polynomial: Option<MultilinearPolynomial<F>>,
     combined_raf_val_polynomial: Option<MultilinearPolynomial<F>>,
 }
