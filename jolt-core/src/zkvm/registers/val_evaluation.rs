--- conflicted
+++ resolved
@@ -74,16 +74,11 @@
         );
         let (r_address, r_cycle) = registers_val_input_sample.0.split_at(LOG_K);
 
-<<<<<<< HEAD
-        let params = ValEvaluationSumcheckParams::new(trace.len().log_2());
-=======
         let params = ValEvaluationSumcheckParams::new(
             r_address.r.clone(),
             r_cycle.r.clone(),
             trace.len().log_2(),
         );
-        let ram_d = compute_d_parameter(ram_K);
->>>>>>> 41245308
         let inc = CommittedPolynomial::RdInc.generate_witness(
             bytecode_preprocessing,
             memory_layout,
